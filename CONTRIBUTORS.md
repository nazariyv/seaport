--- conflicted
+++ resolved
@@ -32,9 +32,6 @@
 cygaar                         | `cygaar.eth`
 Meta0xNull                     | `meta0xnull.eth`
 sach1r0                        |
-<<<<<<< HEAD
-Daniel Gelfand                 |
-=======
 Matt Solomon                   | `msolomon.eth`
 Weikang Song                   | `weikangs.eth`
 zer0dot                        | `zer0dot.eth`
@@ -42,4 +39,4 @@
 ori_dabush                     |
 leonardoalt                    | `leoalt.eth`
 cmichel                        | `cmichel.eth`
->>>>>>> 405c600f
+Daniel Gelfand                 |