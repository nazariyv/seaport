<<<<<<< HEAD
import { loadFixture } from "@nomicfoundation/hardhat-network-helpers";
=======
import { PANIC_CODES } from "@nomicfoundation/hardhat-chai-matchers/panic";
>>>>>>> 358cd2e4
import { expect } from "chai";
import hre, { ethers, network } from "hardhat";

import { deployContract } from "./utils/contracts";
import { merkleTree } from "./utils/criteria";
import {
  buildOrderStatus,
  buildResolver,
  defaultBuyNowMirrorFulfillment,
  getBasicOrderParameters,
  getItemETH,
  randomBN,
  randomHex,
  toBN,
  toFulfillment,
  toFulfillmentComponents,
  toKey,
} from "./utils/encoding";
import { faucet, getWalletWithEther } from "./utils/faucet";
import { fixtureERC20, seaportFixture } from "./utils/fixtures";
import {
  VERSION,
  getCustomRevertSelector,
  minRandom,
  simulateMatchOrders,
} from "./utils/helpers";

import type {
  ConduitInterface,
  ConsiderationInterface,
  EIP1271Wallet,
  EIP1271Wallet__factory,
  Reenterer,
  TestBadContractOfferer,
  TestERC1155,
  TestERC20,
  TestERC721,
  TestZone,
} from "../typechain-types";
import type { SeaportFixtures } from "./utils/fixtures";
import type { ConsiderationItem, Fulfillment, OfferItem } from "./utils/types";
import type { BigNumber, Wallet } from "ethers";

const { parseEther } = ethers.utils;

describe(`Reverts (Seaport v${VERSION})`, function () {
  const { provider } = ethers;
  const owner = new ethers.Wallet(randomHex(32), provider);

  let conduitKeyOne: string;
  let conduitOne: ConduitInterface;
  let EIP1271WalletFactory: EIP1271Wallet__factory;
  let marketplaceContract: ConsiderationInterface;
  let stubZone: TestZone;
  let testERC1155: TestERC1155;
  let testERC20: TestERC20;
  let testERC721: TestERC721;

  let checkExpectedEvents: SeaportFixtures["checkExpectedEvents"];
  let createMirrorAcceptOfferOrder: SeaportFixtures["createMirrorAcceptOfferOrder"];
  let createMirrorBuyNowOrder: SeaportFixtures["createMirrorBuyNowOrder"];
  let createOrder: SeaportFixtures["createOrder"];
  let getTestItem1155: SeaportFixtures["getTestItem1155"];
  let getTestItem20: SeaportFixtures["getTestItem20"];
  let getTestItem721: SeaportFixtures["getTestItem721"];
  let getTestItem721WithCriteria: SeaportFixtures["getTestItem721WithCriteria"];
  let mint1155: SeaportFixtures["mint1155"];
  let mint721: SeaportFixtures["mint721"];
  let mintAndApprove1155: SeaportFixtures["mintAndApprove1155"];
  let mintAndApprove721: SeaportFixtures["mintAndApprove721"];
  let mintAndApproveERC20: SeaportFixtures["mintAndApproveERC20"];
  let set1155ApprovalForAll: SeaportFixtures["set1155ApprovalForAll"];
  let set721ApprovalForAll: SeaportFixtures["set721ApprovalForAll"];
  let withBalanceChecks: SeaportFixtures["withBalanceChecks"];

  after(async () => {
    await network.provider.request({
      method: "hardhat_reset",
    });
  });

  before(async () => {
    await faucet(owner.address, provider);

    ({
      checkExpectedEvents,
      conduitKeyOne,
      conduitOne,
      createMirrorAcceptOfferOrder,
      createMirrorBuyNowOrder,
      createOrder,
      EIP1271WalletFactory,
      getTestItem1155,
      getTestItem20,
      getTestItem721,
      getTestItem721WithCriteria,
      marketplaceContract,
      mint1155,
      mint721,
      mintAndApprove1155,
      mintAndApprove721,
      mintAndApproveERC20,
      reenterer,
      set1155ApprovalForAll,
      set721ApprovalForAll,
      stubZone,
      testERC1155,
      testERC20,
      testERC721,
      withBalanceChecks,
    } = await seaportFixture(owner));
  });

  let seller: Wallet;
  let buyer: Wallet;
  let zone: Wallet;
  let reenterer: Reenterer;

  let sellerContract: EIP1271Wallet;

  async function setupFixture() {
    // Setup basic buyer/seller wallets with ETH
    const seller = new ethers.Wallet(randomHex(32), provider);
    const buyer = new ethers.Wallet(randomHex(32), provider);
    const zone = new ethers.Wallet(randomHex(32), provider);

    const sellerContract = await EIP1271WalletFactory.deploy(seller.address);

<<<<<<< HEAD
    for (const wallet of [seller, buyer, zone, sellerContract]) {
=======
    for (const wallet of [
      seller,
      buyer,
      zone,
      sellerContract,
      buyerContract,
      reenterer,
    ]) {
>>>>>>> 358cd2e4
      await faucet(wallet.address, provider);
    }

    return {
      seller,
      buyer,
      zone,
      sellerContract,
    };
  }

  beforeEach(async () => {
    ({ seller, buyer, zone, sellerContract } = await loadFixture(setupFixture));
  });

  describe("Misconfigured orders", async () => {
    it("Reverts on bad fraction amounts", async () => {
      // Seller mints nft
      const { nftId, amount } = await mintAndApprove1155(
        seller,
        marketplaceContract.address,
        10000
      );

      const offer = [getTestItem1155(nftId, amount.mul(10), amount.mul(10))];

      const consideration = [
        getItemETH(amount.mul(1000), amount.mul(1000), seller.address),
        getItemETH(amount.mul(10), amount.mul(10), zone.address),
        getItemETH(amount.mul(20), amount.mul(20), owner.address),
      ];

      const { order, orderHash, value } = await createOrder(
        seller,
        zone,
        offer,
        consideration,
        1 // PARTIAL_OPEN
      );

      let orderStatus = await marketplaceContract.getOrderStatus(orderHash);

      expect({ ...orderStatus }).to.deep.equal(
        buildOrderStatus(false, false, 0, 0)
      );

      order.numerator = 0;
      order.denominator = 10;

      await expect(
        marketplaceContract
          .connect(buyer)
          .fulfillAdvancedOrder(
            order,
            [],
            toKey(0),
            ethers.constants.AddressZero,
            {
              value,
            }
          )
      ).to.be.revertedWithCustomError(marketplaceContract, "BadFraction");

      orderStatus = await marketplaceContract.getOrderStatus(orderHash);

      expect({ ...orderStatus }).to.deep.equal(
        buildOrderStatus(false, false, 0, 0)
      );

      order.numerator = 1;
      order.denominator = 0;

      await expect(
        marketplaceContract
          .connect(buyer)
          .fulfillAdvancedOrder(
            order,
            [],
            toKey(0),
            ethers.constants.AddressZero,
            {
              value,
            }
          )
      ).to.be.revertedWithCustomError(marketplaceContract, "BadFraction");

      orderStatus = await marketplaceContract.getOrderStatus(orderHash);

      expect({ ...orderStatus }).to.deep.equal(
        buildOrderStatus(false, false, 0, 0)
      );

      order.numerator = 2;
      order.denominator = 1;

      await expect(
        marketplaceContract
          .connect(buyer)
          .fulfillAdvancedOrder(
            order,
            [],
            toKey(0),
            ethers.constants.AddressZero,
            {
              value,
            }
          )
      ).to.be.revertedWithCustomError(marketplaceContract, "BadFraction");

      orderStatus = await marketplaceContract.getOrderStatus(orderHash);

      expect({ ...orderStatus }).to.deep.equal(
        buildOrderStatus(false, false, 0, 0)
      );

      order.numerator = 1;
      order.denominator = 2;

      await withBalanceChecks([order], 0, [], async () => {
        const tx = marketplaceContract
          .connect(buyer)
          .fulfillAdvancedOrder(
            order,
            [],
            toKey(0),
            ethers.constants.AddressZero,
            {
              value,
            }
          );
        const receipt = await (await tx).wait();
        await checkExpectedEvents(
          tx,
          receipt,
          [
            {
              order,
              orderHash,
              fulfiller: buyer.address,
              fulfillerConduitKey: toKey(0),
            },
          ],
          undefined,
          []
        );

        return receipt;
      });

      orderStatus = await marketplaceContract.getOrderStatus(orderHash);

      expect({ ...orderStatus }).to.deep.equal(
        buildOrderStatus(true, false, 1, 2)
      );
    });
    it("Reverts on inexact fraction amounts", async () => {
      // Seller mints nft
      const { nftId, amount } = await mintAndApprove1155(
        seller,
        marketplaceContract.address,
        10000
      );

      const offer = [getTestItem1155(nftId, amount.mul(10), amount.mul(10))];

      const consideration = [
        getItemETH(amount.mul(1000), amount.mul(1000), seller.address),
        getItemETH(amount.mul(10), amount.mul(10), zone.address),
        getItemETH(amount.mul(20), amount.mul(20), owner.address),
      ];

      const { order, orderHash, value } = await createOrder(
        seller,
        zone,
        offer,
        consideration,
        1 // PARTIAL_OPEN
      );

      let orderStatus = await marketplaceContract.getOrderStatus(orderHash);

      expect({ ...orderStatus }).to.deep.equal(
        buildOrderStatus(false, false, 0, 0)
      );

      order.numerator = 1;
      order.denominator = 8191;

      await expect(
        marketplaceContract
          .connect(buyer)
          .fulfillAdvancedOrder(
            order,
            [],
            toKey(0),
            ethers.constants.AddressZero,
            {
              value,
            }
          )
      ).to.be.revertedWithCustomError(marketplaceContract, "InexactFraction");

      orderStatus = await marketplaceContract.getOrderStatus(orderHash);

      expect({ ...orderStatus }).to.deep.equal(
        buildOrderStatus(false, false, 0, 0)
      );

      order.numerator = 1;
      order.denominator = 2;

      await withBalanceChecks([order], 0, [], async () => {
        const tx = marketplaceContract
          .connect(buyer)
          .fulfillAdvancedOrder(
            order,
            [],
            toKey(0),
            ethers.constants.AddressZero,
            {
              value,
            }
          );
        const receipt = await (await tx).wait();
        await checkExpectedEvents(
          tx,
          receipt,
          [
            {
              order,
              orderHash,
              fulfiller: buyer.address,
              fulfillerConduitKey: toKey(0),
            },
          ],
          undefined,
          []
        );

        return receipt;
      });

      orderStatus = await marketplaceContract.getOrderStatus(orderHash);

      expect({ ...orderStatus }).to.deep.equal(
        buildOrderStatus(true, false, 1, 2)
      );
    });
    it("Reverts on partial fill attempt when not supported by order", async () => {
      // Seller mints nft
      const { nftId, amount } = await mintAndApprove1155(
        seller,
        marketplaceContract.address,
        10000
      );

      const offer = [getTestItem1155(nftId, amount.mul(10), amount.mul(10))];

      const consideration = [
        getItemETH(amount.mul(1000), amount.mul(1000), seller.address),
        getItemETH(amount.mul(10), amount.mul(10), zone.address),
        getItemETH(amount.mul(20), amount.mul(20), owner.address),
      ];

      const { order, orderHash, value } = await createOrder(
        seller,
        zone,
        offer,
        consideration,
        0 // FULL_OPEN
      );

      let orderStatus = await marketplaceContract.getOrderStatus(orderHash);

      expect({ ...orderStatus }).to.deep.equal(
        buildOrderStatus(false, false, 0, 0)
      );

      order.numerator = 1;
      order.denominator = 2;

      await expect(
        marketplaceContract
          .connect(buyer)
          .fulfillAdvancedOrder(
            order,
            [],
            toKey(0),
            ethers.constants.AddressZero,
            {
              value,
            }
          )
      ).to.be.revertedWithCustomError(
        marketplaceContract,
        "PartialFillsNotEnabledForOrder"
      );

      orderStatus = await marketplaceContract.getOrderStatus(orderHash);

      expect({ ...orderStatus }).to.deep.equal(
        buildOrderStatus(false, false, 0, 0)
      );

      order.numerator = 1;
      order.denominator = 1;

      await withBalanceChecks([order], 0, [], async () => {
        const tx = marketplaceContract
          .connect(buyer)
          .fulfillAdvancedOrder(
            order,
            [],
            toKey(0),
            ethers.constants.AddressZero,
            {
              value,
            }
          );
        const receipt = await (await tx).wait();
        await checkExpectedEvents(
          tx,
          receipt,
          [
            {
              order,
              orderHash,
              fulfiller: buyer.address,
              fulfillerConduitKey: toKey(0),
            },
          ],
          undefined,
          []
        );

        return receipt;
      });

      orderStatus = await marketplaceContract.getOrderStatus(orderHash);

      expect({ ...orderStatus }).to.deep.equal(
        buildOrderStatus(true, false, 1, 1)
      );
    });
    it("Reverts on partially filled order via basic fulfillment", async () => {
      // Seller mints nft
      const { nftId, amount } = await mintAndApprove1155(
        seller,
        marketplaceContract.address,
        10000
      );

      const offer = [getTestItem1155(nftId, amount.mul(10), amount.mul(10))];

      const consideration = [
        getItemETH(amount.mul(1000), amount.mul(1000), seller.address),
        getItemETH(amount.mul(10), amount.mul(10), zone.address),
        getItemETH(amount.mul(20), amount.mul(20), owner.address),
      ];

      const { order, orderHash, value } = await createOrder(
        seller,
        zone,
        offer,
        consideration,
        1 // PARTIAL_OPEN
      );

      let orderStatus = await marketplaceContract.getOrderStatus(orderHash);

      expect({ ...orderStatus }).to.deep.equal(
        buildOrderStatus(false, false, 0, 0)
      );

      order.numerator = 1;
      order.denominator = 2;

      await withBalanceChecks([order], 0, [], async () => {
        const tx = marketplaceContract
          .connect(buyer)
          .fulfillAdvancedOrder(
            order,
            [],
            toKey(0),
            ethers.constants.AddressZero,
            {
              value,
            }
          );
        const receipt = await (await tx).wait();
        await checkExpectedEvents(
          tx,
          receipt,
          [
            {
              order,
              orderHash,
              fulfiller: buyer.address,
              fulfillerConduitKey: toKey(0),
            },
          ],
          undefined,
          []
        );

        return receipt;
      });

      orderStatus = await marketplaceContract.getOrderStatus(orderHash);

      expect({ ...orderStatus }).to.deep.equal(
        buildOrderStatus(true, false, 1, 2)
      );

      const basicOrderParameters = getBasicOrderParameters(
        1, // EthForERC1155
        order
      );

      await expect(
        marketplaceContract
          .connect(buyer)
          .fulfillBasicOrder(basicOrderParameters, {
            value,
          })
      )
        .to.be.revertedWithCustomError(
          marketplaceContract,
          `OrderPartiallyFilled`
        )
        .withArgs(orderHash);
    });
    it("Reverts on fully filled order", async () => {
      // Seller mints nft
      const { nftId, amount } = await mintAndApprove1155(
        seller,
        marketplaceContract.address,
        10000
      );

      const offer = [getTestItem1155(nftId, amount.mul(10), amount.mul(10))];

      const consideration = [
        getItemETH(amount.mul(1000), amount.mul(1000), seller.address),
        getItemETH(amount.mul(10), amount.mul(10), zone.address),
        getItemETH(amount.mul(20), amount.mul(20), owner.address),
      ];

      const { order, orderHash, value } = await createOrder(
        seller,
        zone,
        offer,
        consideration,
        1 // PARTIAL_OPEN
      );

      let orderStatus = await marketplaceContract.getOrderStatus(orderHash);

      expect({ ...orderStatus }).to.deep.equal(
        buildOrderStatus(false, false, 0, 0)
      );

      order.numerator = 1;
      order.denominator = 1;

      await withBalanceChecks([order], 0, [], async () => {
        const tx = marketplaceContract
          .connect(buyer)
          .fulfillAdvancedOrder(
            order,
            [],
            toKey(0),
            ethers.constants.AddressZero,
            {
              value,
            }
          );
        const receipt = await (await tx).wait();
        await checkExpectedEvents(
          tx,
          receipt,
          [
            {
              order,
              orderHash,
              fulfiller: buyer.address,
              fulfillerConduitKey: toKey(0),
            },
          ],
          undefined,
          []
        );

        return receipt;
      });

      orderStatus = await marketplaceContract.getOrderStatus(orderHash);

      expect({ ...orderStatus }).to.deep.equal(
        buildOrderStatus(true, false, 1, 1)
      );

      await expect(
        marketplaceContract
          .connect(buyer)
          .fulfillAdvancedOrder(
            order,
            [],
            toKey(0),
            ethers.constants.AddressZero,
            {
              value,
            }
          )
      )
        .to.be.revertedWithCustomError(
          marketplaceContract,
          "OrderAlreadyFilled"
        )
        .withArgs(orderHash);
    });
    it("Reverts on non-zero unused item parameters (identifier set on native, basic, ERC721)", async () => {
      // Seller mints nft
      const nftId = await mintAndApprove721(
        seller,
        marketplaceContract.address
      );

      const offer = [getTestItem721(nftId)];

      const consideration = [
        getItemETH(1000, 1000, seller.address),
        getItemETH(10, 10, zone.address),
        getItemETH(20, 20, owner.address),
      ];

      consideration[0].identifierOrCriteria = minRandom(1);

      const { order, orderHash, value } = await createOrder(
        seller,
        zone,
        offer,
        consideration,
        0 // FULL_OPEN
      );

      const basicOrderParameters = getBasicOrderParameters(
        0, // EthForERC721
        order
      );

      await expect(
        marketplaceContract
          .connect(buyer)
          .fulfillBasicOrder(basicOrderParameters, {
            value,
          })
      ).to.be.revertedWithCustomError(
        marketplaceContract,
        `UnusedItemParameters`
      );

      const orderStatus = await marketplaceContract.getOrderStatus(orderHash);

      expect({ ...orderStatus }).to.deep.equal(
        buildOrderStatus(false, false, 0, 0)
      );
    });
    it("Reverts on non-zero unused item parameters (identifier set on ERC20, basic, ERC721)", async () => {
      // Seller mints ERC20
      await mintAndApproveERC20(seller, marketplaceContract.address, 1000);

      // Buyer mints nft
      const nftId = await mintAndApprove721(buyer, marketplaceContract.address);

      const offer = [getTestItem20(500, 500)];

      offer[0].identifierOrCriteria = minRandom(1);

      const consideration = [
        getTestItem721(nftId, 1, 1, seller.address),
        getTestItem20(50, 50, zone.address),
        getTestItem20(50, 50, owner.address),
      ];

      const { order, orderHash } = await createOrder(
        seller,
        zone,
        offer,
        consideration,
        0 // FULL_OPEN
      );

      const basicOrderParameters = getBasicOrderParameters(
        4, // ERC721ForERC20
        order
      );

      await expect(
        marketplaceContract
          .connect(buyer)
          .fulfillBasicOrder(basicOrderParameters)
      ).to.be.revertedWithCustomError(
        marketplaceContract,
        `UnusedItemParameters`
      );

      const orderStatus = await marketplaceContract.getOrderStatus(orderHash);

      expect({ ...orderStatus }).to.deep.equal(
        buildOrderStatus(false, false, 0, 0)
      );
    });
    it("Reverts on non-zero unused item parameters (identifier set on native, basic, ERC1155)", async () => {
      // Seller mints nft
      const { nftId, amount } = await mintAndApprove1155(
        seller,
        marketplaceContract.address,
        10000
      );

      const offer = [getTestItem1155(nftId, amount.mul(10), amount.mul(10))];

      const consideration = [
        getItemETH(amount.mul(1000), amount.mul(1000), seller.address),
        getItemETH(amount.mul(10), amount.mul(10), zone.address),
        getItemETH(amount.mul(20), amount.mul(20), owner.address),
      ];

      consideration[0].identifierOrCriteria = amount;

      const { order, orderHash, value } = await createOrder(
        seller,
        zone,
        offer,
        consideration,
        0 // FULL_OPEN
      );

      const basicOrderParameters = getBasicOrderParameters(
        1, // EthForERC1155
        order
      );

      await expect(
        marketplaceContract
          .connect(buyer)
          .fulfillBasicOrder(basicOrderParameters, {
            value,
          })
      ).to.be.revertedWithCustomError(
        marketplaceContract,
        `UnusedItemParameters`
      );

      const orderStatus = await marketplaceContract.getOrderStatus(orderHash);

      expect({ ...orderStatus }).to.deep.equal(
        buildOrderStatus(false, false, 0, 0)
      );
    });
    it("Reverts on non-zero unused item parameters (identifier set on ERC20, basic)", async () => {
      // Seller mints nft
      const { nftId, amount } = await mintAndApprove1155(
        seller,
        marketplaceContract.address,
        10000
      );

      const offer = [getTestItem1155(nftId, amount.mul(10), amount.mul(10))];

      const consideration = [
        getTestItem20(amount.mul(1000), amount.mul(1000), seller.address),
        getTestItem20(amount.mul(10), amount.mul(10), zone.address),
        getTestItem20(amount.mul(20), amount.mul(20), owner.address),
      ];

      consideration[0].identifierOrCriteria = amount;

      const { order, orderHash, value } = await createOrder(
        seller,
        zone,
        offer,
        consideration,
        0 // FULL_OPEN
      );

      const basicOrderParameters = getBasicOrderParameters(
        3, // ERC20ForERC1155
        order
      );

      await expect(
        marketplaceContract
          .connect(buyer)
          .fulfillBasicOrder(basicOrderParameters, {
            value,
          })
      ).to.be.revertedWithCustomError(
        marketplaceContract,
        `UnusedItemParameters`
      );

      const orderStatus = await marketplaceContract.getOrderStatus(orderHash);

      expect({ ...orderStatus }).to.deep.equal(
        buildOrderStatus(false, false, 0, 0)
      );
    });
    it("Reverts on non-zero unused item parameters (token set on native, standard)", async () => {
      // Seller mints nft
      const { nftId, amount } = await mintAndApprove1155(
        seller,
        marketplaceContract.address,
        10000
      );

      const offer = [getTestItem1155(nftId, amount.mul(10), amount.mul(10))];

      const consideration = [
        getItemETH(amount.mul(1000), amount.mul(1000), seller.address),
        getItemETH(amount.mul(10), amount.mul(10), zone.address),
        getItemETH(amount.mul(20), amount.mul(20), owner.address),
      ];

      consideration[0].token = seller.address;

      const { order, orderHash, value } = await createOrder(
        seller,
        zone,
        offer,
        consideration,
        0 // FULL_OPEN
      );

      const orderStatus = await marketplaceContract.getOrderStatus(orderHash);

      expect({ ...orderStatus }).to.deep.equal(
        buildOrderStatus(false, false, 0, 0)
      );

      await expect(
        marketplaceContract
          .connect(buyer)
          .fulfillAdvancedOrder(
            order,
            [],
            toKey(0),
            ethers.constants.AddressZero,
            {
              value,
            }
          )
      ).to.be.revertedWithCustomError(
        marketplaceContract,
        `UnusedItemParameters`
      );
    });
    it("Reverts on non-zero unused item parameters (identifier set on native, standard)", async () => {
      // Seller mints nft
      const { nftId, amount } = await mintAndApprove1155(
        seller,
        marketplaceContract.address,
        10000
      );

      const offer = [getTestItem1155(nftId, amount.mul(10), amount.mul(10))];

      const consideration = [
        getItemETH(amount.mul(1000), amount.mul(1000), seller.address),
        getItemETH(amount.mul(10), amount.mul(10), zone.address),
        getItemETH(amount.mul(20), amount.mul(20), owner.address),
      ];

      consideration[0].identifierOrCriteria = amount;

      const { order, orderHash, value } = await createOrder(
        seller,
        zone,
        offer,
        consideration,
        0 // FULL_OPEN
      );

      const orderStatus = await marketplaceContract.getOrderStatus(orderHash);

      expect({ ...orderStatus }).to.deep.equal(
        buildOrderStatus(false, false, 0, 0)
      );

      await expect(
        marketplaceContract
          .connect(buyer)
          .fulfillAdvancedOrder(
            order,
            [],
            toKey(0),
            ethers.constants.AddressZero,
            {
              value,
            }
          )
      ).to.be.revertedWithCustomError(
        marketplaceContract,
        `UnusedItemParameters`
      );
    });
    it("Reverts on non-zero unused item parameters (identifier set on ERC20, standard)", async () => {
      // Seller mints nft
      const { nftId, amount } = await mintAndApprove1155(
        seller,
        marketplaceContract.address,
        10000
      );

      const offer = [getTestItem1155(nftId, amount.mul(10), amount.mul(10))];

      const consideration = [
        getTestItem20(amount.mul(1000), amount.mul(1000), seller.address),
        getTestItem20(amount.mul(10), amount.mul(10), zone.address),
        getTestItem20(amount.mul(20), amount.mul(20), owner.address),
      ];

      consideration[0].identifierOrCriteria = amount;

      const { order, orderHash, value } = await createOrder(
        seller,
        zone,
        offer,
        consideration,
        0 // FULL_OPEN
      );

      const orderStatus = await marketplaceContract.getOrderStatus(orderHash);

      expect({ ...orderStatus }).to.deep.equal(
        buildOrderStatus(false, false, 0, 0)
      );

      await expect(
        marketplaceContract
          .connect(buyer)
          .fulfillAdvancedOrder(
            order,
            [],
            toKey(0),
            ethers.constants.AddressZero,
            {
              value,
            }
          )
      ).to.be.revertedWithCustomError(
        marketplaceContract,
        `UnusedItemParameters`
      );
    });
    it("Reverts on inadequate consideration items", async () => {
      // Seller mints nft
      const { nftId, amount } = await mintAndApprove1155(
        seller,
        marketplaceContract.address,
        10000
      );

      const offer = [getTestItem1155(nftId, amount.mul(10), amount.mul(10))];

      const consideration = [
        getItemETH(amount.mul(1000), amount.mul(1000), seller.address),
        getItemETH(amount.mul(10), amount.mul(10), zone.address),
        getItemETH(amount.mul(20), amount.mul(20), owner.address),
      ];

      const { order, orderHash, value } = await createOrder(
        seller,
        zone,
        offer,
        consideration,
        1 // PARTIAL_OPEN
      );

      // Remove a consideration item, but do not reduce
      // totalOriginalConsiderationItems as MissingOriginalConsiderationItems
      // is being tested for
      order.parameters.consideration.pop();

      const orderStatus = await marketplaceContract.getOrderStatus(orderHash);

      expect({ ...orderStatus }).to.deep.equal(
        buildOrderStatus(false, false, 0, 0)
      );

      await expect(
        marketplaceContract
          .connect(buyer)
          .fulfillAdvancedOrder(
            order,
            [],
            toKey(0),
            ethers.constants.AddressZero,
            {
              value,
            }
          )
      ).to.be.revertedWithCustomError(
        marketplaceContract,
        "MissingOriginalConsiderationItems"
      );
    });
    it("Reverts on invalid submitter when required by order", async () => {
      // Seller mints nft
      const nftId = await mintAndApprove721(
        seller,
        marketplaceContract.address
      );

      const offer = [getTestItem721(nftId)];

      const consideration = [
        getItemETH(parseEther("10"), parseEther("10"), seller.address),
        getItemETH(parseEther("1"), parseEther("1"), zone.address),
        getItemETH(parseEther("1"), parseEther("1"), owner.address),
      ];

      const { order, orderHash, value } = await createOrder(
        seller,
        zone,
        offer,
        consideration,
        2 // FULL_RESTRICTED
      );

      const { mirrorOrder, mirrorOrderHash } = await createMirrorBuyNowOrder(
        buyer,
        zone,
        order
      );

      const fulfillments = defaultBuyNowMirrorFulfillment;

      const executions = await simulateMatchOrders(
        marketplaceContract,
        [order, mirrorOrder],
        fulfillments,
        zone,
        value
      );

      expect(executions.length).to.equal(4);

      if (!process.env.REFERENCE) {
        await expect(
          marketplaceContract
            .connect(owner)
            .matchOrders([order, mirrorOrder], fulfillments, {
              value,
            })
        )
          .to.be.revertedWithCustomError(
            marketplaceContract,
            `InvalidRestrictedOrder`
          )
          .withArgs(orderHash);
      } else {
        await expect(
          marketplaceContract
            .connect(owner)
            .matchOrders([order, mirrorOrder], fulfillments, {
              value,
            })
        ).to.be.reverted;
      }

      const tx = marketplaceContract
        .connect(zone)
        .matchOrders([order, mirrorOrder], fulfillments, {
          value,
        });
      const receipt = await (await tx).wait();
      await checkExpectedEvents(
        tx,
        receipt,
        [
          {
            order,
            orderHash,
            fulfiller: ethers.constants.AddressZero,
          },
          {
            order: mirrorOrder,
            orderHash: mirrorOrderHash,
            fulfiller: ethers.constants.AddressZero,
          },
        ],
        executions
      );
      return receipt;
    });
    it("Reverts on invalid signatures", async () => {
      // Seller mints nft
      const nftId = await mintAndApprove721(
        seller,
        marketplaceContract.address
      );

      const offer = [getTestItem721(nftId)];

      const consideration = [
        getItemETH(parseEther("10"), parseEther("10"), seller.address),
        getItemETH(parseEther("1"), parseEther("1"), zone.address),
        getItemETH(parseEther("1"), parseEther("1"), owner.address),
      ];

      const { order, orderHash, value } = await createOrder(
        seller,
        zone,
        offer,
        consideration,
        0 // FULL_OPEN
      );

      const originalSignature = order.signature;

      // set an invalid V value
      order.signature = order.signature.slice(0, -2) + "01";

      const basicOrderParameters = getBasicOrderParameters(
        0, // EthForERC721
        order
      );

      let expectedRevertReason =
        getCustomRevertSelector("BadSignatureV(uint8)") + "1".padStart(64, "0");

      let tx = await marketplaceContract
        .connect(buyer)
        .populateTransaction.fulfillBasicOrder(basicOrderParameters, {
          value,
        });
      const returnData = await provider.call(tx);
      expect(returnData).to.equal(expectedRevertReason);

      await expect(
        marketplaceContract
          .connect(buyer)
          .fulfillBasicOrder(basicOrderParameters, {
            value,
          })
      ).to.be.reverted;

      // construct an invalid signature
      basicOrderParameters.signature = "0x".padEnd(130, "f") + "1c";

      expectedRevertReason = getCustomRevertSelector("InvalidSigner()");

      tx = await marketplaceContract
        .connect(buyer)
        .populateTransaction.fulfillBasicOrder(basicOrderParameters, {
          value,
        });
      expect(provider.call(tx)).to.be.revertedWithCustomError(
        marketplaceContract,
        "InvalidSigner"
      );

      await expect(
        marketplaceContract
          .connect(buyer)
          .fulfillBasicOrder(basicOrderParameters, {
            value,
          })
      ).to.be.reverted;

      basicOrderParameters.signature = originalSignature;

      await withBalanceChecks([order], 0, undefined, async () => {
        const tx = marketplaceContract
          .connect(buyer)
          .fulfillBasicOrder(basicOrderParameters, {
            value,
          });
        const receipt = await (await tx).wait();
        await checkExpectedEvents(tx, receipt, [
          {
            order,
            orderHash,
            fulfiller: buyer.address,
          },
        ]);

        return receipt;
      });
    });
    it("Reverts on invalid 1271 signature", async () => {
      // Seller mints nft to contract
      const nftId = await mint721(sellerContract);

      // Seller approves marketplace contract to transfer NFT
      await expect(
        sellerContract
          .connect(seller)
          .approveNFT(testERC721.address, marketplaceContract.address)
      )
        .to.emit(testERC721, "ApprovalForAll")
        .withArgs(sellerContract.address, marketplaceContract.address, true);

      // Buyer mints ERC20
      const tokenAmount = minRandom(100);
      await testERC20.mint(buyer.address, tokenAmount);

      // Buyer approves marketplace contract to transfer tokens
      await expect(
        testERC20
          .connect(buyer)
          .approve(marketplaceContract.address, tokenAmount)
      )
        .to.emit(testERC20, "Approval")
        .withArgs(buyer.address, marketplaceContract.address, tokenAmount);

      const offer = [getTestItem721(nftId)];

      const consideration = [
        getTestItem20(
          tokenAmount.sub(100),
          tokenAmount.sub(100),
          sellerContract.address
        ),
        getTestItem20(40, 40, zone.address),
        getTestItem20(40, 40, owner.address),
      ];

      const { order } = await createOrder(
        sellerContract,
        zone,
        offer,
        consideration,
        0, // FULL_OPEN
        [],
        null,
        zone // wrong signer
      );

      const basicOrderParameters = getBasicOrderParameters(
        2, // ERC20ForERC721
        order
      );

      await expect(
        marketplaceContract
          .connect(buyer)
          .fulfillBasicOrder(basicOrderParameters)
      ).to.be.revertedWith("BAD SIGNER");
    });
    it("Reverts on invalid contract 1271 signature and contract does not supply a revert reason", async () => {
      await sellerContract.connect(owner).revertWithMessage(false);

      // Seller mints nft to contract
      const nftId = await mint721(sellerContract);

      // Seller approves marketplace contract to transfer NFT
      await expect(
        sellerContract
          .connect(seller)
          .approveNFT(testERC721.address, marketplaceContract.address)
      )
        .to.emit(testERC721, "ApprovalForAll")
        .withArgs(sellerContract.address, marketplaceContract.address, true);

      // Buyer mints ERC20
      const tokenAmount = minRandom(100);
      await testERC20.mint(buyer.address, tokenAmount);

      // Buyer approves marketplace contract to transfer tokens
      await expect(
        testERC20
          .connect(buyer)
          .approve(marketplaceContract.address, tokenAmount)
      )
        .to.emit(testERC20, "Approval")
        .withArgs(buyer.address, marketplaceContract.address, tokenAmount);

      const offer = [getTestItem721(nftId)];

      const consideration = [
        getTestItem20(
          tokenAmount.sub(100),
          tokenAmount.sub(100),
          sellerContract.address
        ),
        getTestItem20(50, 50, zone.address),
        getTestItem20(50, 50, owner.address),
      ];

      const { order } = await createOrder(
        sellerContract,
        zone,
        offer,
        consideration,
        0, // FULL_OPEN
        [],
        null,
        zone // wrong signer
      );

      const basicOrderParameters = getBasicOrderParameters(
        2, // ERC20ForERC721
        order
      );

      if (!process.env.REFERENCE) {
        await expect(
          marketplaceContract
            .connect(buyer)
            .fulfillBasicOrder(basicOrderParameters)
        ).to.be.revertedWithCustomError(
          marketplaceContract,
          "BadContractSignature"
        );
      } else {
        await expect(
          marketplaceContract
            .connect(buyer)
            .fulfillBasicOrder(basicOrderParameters)
        ).to.be.reverted;
      }
    });
    it("Reverts on invalid contract 1271 signature and contract does not return magic value", async () => {
      await sellerContract.connect(owner).setValid(false);

      // Seller mints nft to contract
      const nftId = await mint721(sellerContract);

      // Seller approves marketplace contract to transfer NFT
      await expect(
        sellerContract
          .connect(seller)
          .approveNFT(testERC721.address, marketplaceContract.address)
      )
        .to.emit(testERC721, "ApprovalForAll")
        .withArgs(sellerContract.address, marketplaceContract.address, true);

      // Buyer mints ERC20
      const tokenAmount = minRandom(100);
      await testERC20.mint(buyer.address, tokenAmount);

      // Buyer approves marketplace contract to transfer tokens
      await expect(
        testERC20
          .connect(buyer)
          .approve(marketplaceContract.address, tokenAmount)
      )
        .to.emit(testERC20, "Approval")
        .withArgs(buyer.address, marketplaceContract.address, tokenAmount);

      const offer = [getTestItem721(nftId)];

      const consideration = [
        getTestItem20(
          tokenAmount.sub(100),
          tokenAmount.sub(100),
          sellerContract.address
        ),
        getTestItem20(50, 50, zone.address),
        getTestItem20(50, 50, owner.address),
      ];

      const { order } = await createOrder(
        sellerContract,
        zone,
        offer,
        consideration,
        0, // FULL_OPEN
        [],
        null,
        seller
      );

      const basicOrderParameters = getBasicOrderParameters(
        2, // ERC20ForERC721
        order
      );

      if (!process.env.REFERENCE) {
        const expectedRevertReason = getCustomRevertSelector(
          "BadContractSignature()"
        );

        const tx = await marketplaceContract
          .connect(buyer)
          .populateTransaction.fulfillBasicOrder(basicOrderParameters);
        const returnData = await provider.call(tx);
        expect(returnData).to.equal(expectedRevertReason);

        await expect(
          marketplaceContract
            .connect(buyer)
            .fulfillBasicOrder(basicOrderParameters)
        ).to.be.reverted;
      } else {
        await expect(
          marketplaceContract
            .connect(buyer)
            .fulfillBasicOrder(basicOrderParameters)
        ).to.be.reverted;
      }

      await sellerContract.connect(owner).setValid(true);
    });
    it("Reverts on restricted order where isValidOrder reverts with no data", async () => {
      // Seller mints nft
      const nftId = await mintAndApprove721(
        seller,
        marketplaceContract.address
      );

      const offer = [getTestItem721(nftId)];

      const consideration = [
        getItemETH(parseEther("10"), parseEther("10"), seller.address),
        getItemETH(parseEther("1"), parseEther("1"), zone.address),
        getItemETH(parseEther("1"), parseEther("1"), owner.address),
      ];

      const { order, orderHash, value } = await createOrder(
        seller,
        stubZone,
        offer,
        consideration,
        2, // FULL_RESTRICTED,
        [],
        null,
        seller,
        "0x".padEnd(65, "0") + "2"
      );

      if (!process.env.REFERENCE) {
        await expect(
          marketplaceContract.connect(buyer).fulfillOrder(order, toKey(0), {
            value,
          })
        )
          .to.be.revertedWithCustomError(
            marketplaceContract,
            `InvalidRestrictedOrder`
          )
          .withArgs(orderHash);
      } else {
        await expect(
          marketplaceContract.connect(buyer).fulfillOrder(order, toKey(0), {
            value,
          })
        ).to.be.reverted;
      }

      order.extraData = "0x0102030405";

      if (!process.env.REFERENCE) {
        await expect(
          marketplaceContract
            .connect(buyer)
            .fulfillAdvancedOrder(
              order,
              [],
              toKey(0),
              ethers.constants.AddressZero,
              {
                value,
              }
            )
        )
          .to.be.revertedWithCustomError(
            marketplaceContract,
            `InvalidRestrictedOrder`
          )
          .withArgs(orderHash);
      } else {
        await expect(
          marketplaceContract
            .connect(buyer)
            .fulfillAdvancedOrder(
              order,
              [],
              toKey(0),
              ethers.constants.AddressZero,
              {
                value,
              }
            )
        ).to.be.reverted;
      }
    });
    it("Reverts on restricted order where isValidOrder returns non-magic value", async () => {
      // Seller mints nft
      const nftId = await mintAndApprove721(
        seller,
        marketplaceContract.address
      );

      const offer = [getTestItem721(nftId)];

      const consideration = [
        getItemETH(parseEther("10"), parseEther("10"), seller.address),
        getItemETH(parseEther("1"), parseEther("1"), zone.address),
        getItemETH(parseEther("1"), parseEther("1"), owner.address),
      ];

      const { order, orderHash, value } = await createOrder(
        seller,
        stubZone,
        offer,
        consideration,
        2, // FULL_RESTRICTED,
        [],
        null,
        seller,
        "0x".padEnd(65, "0") + "3"
      );

      const basicOrderParameters = getBasicOrderParameters(
        0, // EthForERC721
        order
      );

      if (!process.env.REFERENCE) {
        await expect(
          marketplaceContract
            .connect(buyer)
            .fulfillBasicOrder(basicOrderParameters, {
              value,
            })
        )
          .to.be.revertedWithCustomError(
            marketplaceContract,
            `InvalidRestrictedOrder`
          )
          .withArgs(orderHash);
      } else {
        await expect(
          marketplaceContract
            .connect(buyer)
            .fulfillBasicOrder(basicOrderParameters, {
              value,
            })
        ).to.be.reverted;
      }

      if (!process.env.REFERENCE) {
        await expect(
          marketplaceContract.connect(buyer).fulfillOrder(order, toKey(0), {
            value,
          })
        )
          .to.be.revertedWithCustomError(
            marketplaceContract,
            `InvalidRestrictedOrder`
          )
          .withArgs(orderHash);
      } else {
        await expect(
          marketplaceContract.connect(buyer).fulfillOrder(order, toKey(0), {
            value,
          })
        ).to.be.reverted;
      }

      order.extraData = "0x01";

      if (!process.env.REFERENCE) {
        await expect(
          marketplaceContract
            .connect(buyer)
            .fulfillAdvancedOrder(
              order,
              [],
              toKey(0),
              ethers.constants.AddressZero,
              {
                value,
              }
            )
        )
          .to.be.revertedWithCustomError(
            marketplaceContract,
            `InvalidRestrictedOrder`
          )
          .withArgs(orderHash);
      } else {
        await expect(
          marketplaceContract
            .connect(buyer)
            .fulfillAdvancedOrder(
              order,
              [],
              toKey(0),
              ethers.constants.AddressZero,
              {
                value,
              }
            )
        ).to.be.reverted;
      }
    });
    it("Reverts on missing offer or consideration components", async () => {
      // Seller mints nft
      const nftId = await mintAndApprove721(
        seller,
        marketplaceContract.address
      );

      const offer = [getTestItem721(nftId)];

      const consideration = [
        getItemETH(parseEther("10"), parseEther("10"), seller.address),
        getItemETH(parseEther("1"), parseEther("1"), zone.address),
        getItemETH(parseEther("1"), parseEther("1"), owner.address),
      ];

      const { order, orderHash, value } = await createOrder(
        seller,
        zone,
        offer,
        consideration,
        0 // FULL_OPEN
      );

      const { mirrorOrder, mirrorOrderHash } = await createMirrorBuyNowOrder(
        buyer,
        zone,
        order
      );

      let fulfillments: Fulfillment[] = [
        {
          offerComponents: [],
          considerationComponents: [],
        },
      ];

      await expect(
        marketplaceContract
          .connect(owner)
          .matchOrders([order, mirrorOrder], fulfillments, { value })
      ).to.be.revertedWithCustomError(
        marketplaceContract,
        "OfferAndConsiderationRequiredOnFulfillment"
      );

      fulfillments = [
        {
          offerComponents: [],
          considerationComponents: [
            {
              orderIndex: 0,
              itemIndex: 0,
            },
          ],
        },
      ];

      await expect(
        marketplaceContract
          .connect(owner)
          .matchOrders([order, mirrorOrder], fulfillments, { value })
      ).to.be.revertedWithCustomError(
        marketplaceContract,
        "OfferAndConsiderationRequiredOnFulfillment"
      );

      fulfillments = [
        {
          offerComponents: [
            {
              orderIndex: 0,
              itemIndex: 0,
            },
          ],
          considerationComponents: [],
        },
      ];

      await expect(
        marketplaceContract
          .connect(owner)
          .matchOrders([order, mirrorOrder], fulfillments, {
            value,
          })
      ).to.be.revertedWithCustomError(
        marketplaceContract,
        "OfferAndConsiderationRequiredOnFulfillment"
      );

      fulfillments = defaultBuyNowMirrorFulfillment;

      const executions = await simulateMatchOrders(
        marketplaceContract,
        [order, mirrorOrder],
        fulfillments,
        owner,
        value
      );

      expect(executions.length).to.equal(4);

      const tx = marketplaceContract
        .connect(owner)
        .matchOrders([order, mirrorOrder], fulfillments, {
          value,
        });
      const receipt = await (await tx).wait();
      await checkExpectedEvents(
        tx,
        receipt,
        [
          {
            order,
            orderHash,
            fulfiller: ethers.constants.AddressZero,
          },
          {
            order: mirrorOrder,
            orderHash: mirrorOrderHash,
            fulfiller: ethers.constants.AddressZero,
          },
        ],
        executions
      );
      return receipt;
    });
    it("Reverts on mismatched offer and consideration components", async () => {
      // Seller mints nft
      const nftId = await mintAndApprove721(
        seller,
        marketplaceContract.address
      );

      const offer = [getTestItem721(nftId)];

      const consideration = [
        getItemETH(parseEther("10"), parseEther("10"), seller.address),
        getItemETH(parseEther("1"), parseEther("1"), zone.address),
        getItemETH(parseEther("1"), parseEther("1"), owner.address),
      ];

      const { order, orderHash, value } = await createOrder(
        seller,
        zone,
        offer,
        consideration,
        0 // FULL_OPEN
      );

      const { mirrorOrder, mirrorOrderHash } = await createMirrorBuyNowOrder(
        buyer,
        zone,
        order
      );

      let fulfillments = [toFulfillment([[0, 0]], [[0, 0]])];

      await expect(
        marketplaceContract
          .connect(owner)
          .matchOrders([order, mirrorOrder], fulfillments, {
            value,
          })
      )
        .to.be.revertedWithCustomError(
          marketplaceContract,
          "MismatchedFulfillmentOfferAndConsiderationComponents"
        )
        .withArgs(0);

      fulfillments = defaultBuyNowMirrorFulfillment;

      const executions = await simulateMatchOrders(
        marketplaceContract,
        [order, mirrorOrder],
        fulfillments,
        owner,
        value
      );

      expect(executions.length).to.equal(4);

      const tx = marketplaceContract
        .connect(owner)
        .matchOrders([order, mirrorOrder], fulfillments, {
          value,
        });
      const receipt = await (await tx).wait();
      await checkExpectedEvents(
        tx,
        receipt,
        [
          {
            order,
            orderHash,
            fulfiller: ethers.constants.AddressZero,
          },
          {
            order: mirrorOrder,
            orderHash: mirrorOrderHash,
            fulfiller: ethers.constants.AddressZero,
          },
        ],
        executions
      );
      return receipt;
    });
    it("Reverts on mismatched offer and consideration components (branch coverage 1)", async () => {
      // Seller mints nft
      const nftId = await mintAndApprove721(
        seller,
        marketplaceContract.address
      );

      const offer = [getTestItem721(nftId)];

      const consideration = [getTestItem721(10, 1, 1, seller.address)];

      const { order } = await createOrder(
        seller,
        zone,
        offer,
        consideration,
        0 // FULL_OPEN
      );

      const { mirrorOrder } = await createMirrorBuyNowOrder(buyer, zone, order);

      const fulfillments = [toFulfillment([[0, 0]], [[0, 0]])];

      await expect(
        marketplaceContract
          .connect(owner)
          .matchOrders([order, mirrorOrder], fulfillments)
      ).to.be.revertedWithCustomError(
        marketplaceContract,
        "MismatchedFulfillmentOfferAndConsiderationComponents"
      );
    });
    it("Reverts on mismatched offer and consideration components (branch coverage 2)", async () => {
      // Seller mints nft
      const nftId = await mintAndApprove721(
        seller,
        marketplaceContract.address
      );

      const offer = [getTestItem721(nftId)];

      const consideration = [
        getTestItem721(10, 1, 1, seller.address, owner.address),
      ];

      const { order } = await createOrder(
        seller,
        zone,
        offer,
        consideration,
        0 // FULL_OPEN
      );

      const { mirrorOrder } = await createMirrorBuyNowOrder(buyer, zone, order);

      const fulfillments = [toFulfillment([[0, 0]], [[0, 0]])];

      await expect(
        marketplaceContract
          .connect(owner)
          .matchOrders([order, mirrorOrder], fulfillments)
      ).to.be.revertedWithCustomError(
        marketplaceContract,
        "MismatchedFulfillmentOfferAndConsiderationComponents"
      );
    });
    it("Reverts on mismatched offer components", async () => {
      // Seller mints nft
      const nftId = await mint721(seller);

      const secondNFTId = await mint721(seller);

      // Seller approves marketplace contract to transfer NFT
      await set721ApprovalForAll(seller, marketplaceContract.address, true);

      const offer = [
        {
          itemType: 2, // ERC721
          token: testERC721.address,
          identifierOrCriteria: nftId,
          startAmount: toBN(1),
          endAmount: toBN(1),
        },
        {
          itemType: 2, // ERC721
          token: testERC721.address,
          identifierOrCriteria: secondNFTId,
          startAmount: toBN(1),
          endAmount: toBN(1),
        },
      ];

      const consideration = [
        getItemETH(parseEther("10"), parseEther("10"), seller.address),
        getItemETH(parseEther("1"), parseEther("1"), zone.address),
        getItemETH(parseEther("1"), parseEther("1"), owner.address),
      ];

      const { order, value } = await createOrder(
        seller,
        zone,
        offer,
        consideration,
        0 // FULL_OPEN
      );

      const { mirrorOrder } = await createMirrorBuyNowOrder(buyer, zone, order);

      const fulfillments = [
        [
          [
            [0, 0],
            [0, 1],
          ],
          [[1, 0]],
        ],
        [[[1, 0]], [[0, 0]]],
        [[[1, 0]], [[0, 1]]],
        [[[1, 0]], [[0, 2]]],
      ].map(([offerArr, considerationArr]) =>
        toFulfillment(offerArr, considerationArr)
      );

      await expect(
        marketplaceContract
          .connect(owner)
          .matchOrders([order, mirrorOrder], fulfillments, {
            value,
          })
      ).to.be.revertedWithCustomError(
        marketplaceContract,
        "InvalidFulfillmentComponentData"
      );
    });
    it("Reverts on mismatched offer components (branch coverage 1)", async () => {
      // Seller mints nft
      const nftId = await mint721(seller);

      const secondNFTId = await mint721(seller);

      // Seller approves marketplace contract to transfer NFT
      await set721ApprovalForAll(seller, marketplaceContract.address, true);

      const offer = [
        {
          itemType: 2, // ERC721
          token: testERC721.address,
          identifierOrCriteria: nftId,
          startAmount: toBN(1),
          endAmount: toBN(1),
        },
        {
          itemType: 2, // ERC721
          token: testERC721.address,
          identifierOrCriteria: secondNFTId,
          startAmount: toBN(1),
          endAmount: toBN(1),
        },
      ];

      const consideration = [
        getItemETH(parseEther("10"), parseEther("10"), seller.address),
        getItemETH(parseEther("1"), parseEther("1"), zone.address),
        getItemETH(parseEther("1"), parseEther("1"), owner.address),
      ];

      const { order, value } = await createOrder(
        seller,
        zone,
        offer,
        consideration,
        0 // FULL_OPEN
      );

      const { mirrorOrder } = await createMirrorBuyNowOrder(buyer, zone, order);

      const fulfillments = [
        [
          [
            [0, 1],
            [0, 0],
          ],
          [[1, 0]],
        ],
        [[[1, 0]], [[0, 0]]],
        [[[1, 0]], [[0, 1]]],
        [[[1, 0]], [[0, 2]]],
      ].map(([offerArr, considerationArr]) =>
        toFulfillment(offerArr, considerationArr)
      );

      await expect(
        marketplaceContract
          .connect(owner)
          .matchOrders([order, mirrorOrder], fulfillments, {
            value,
          })
      ).to.be.revertedWithCustomError(
        marketplaceContract,
        "InvalidFulfillmentComponentData"
      );
    });
    it("Reverts on invalid matching offerer (branch coverage 2)", async () => {
      // Seller mints nft
      const nftId = await mint721(seller);

      const secondNFTId = await mint721(seller);

      // Seller approves marketplace contract to transfer NFT
      await set721ApprovalForAll(seller, marketplaceContract.address, true);

      const offer = [
        {
          itemType: 2, // ERC721
          token: testERC721.address,
          identifierOrCriteria: nftId,
          startAmount: toBN(1),
          endAmount: toBN(1),
        },
        {
          itemType: 2, // ERC721
          token: testERC721.address,
          identifierOrCriteria: secondNFTId,
          startAmount: toBN(1),
          endAmount: toBN(1),
        },
      ];

      const consideration = [
        getItemETH(parseEther("10"), parseEther("10"), seller.address),
        getItemETH(parseEther("1"), parseEther("1"), zone.address),
        getItemETH(parseEther("1"), parseEther("1"), owner.address),
      ];

      const { order, value } = await createOrder(
        seller,
        zone,
        offer,
        consideration,
        0 // FULL_OPEN
      );

      const offer2 = offer.map((o) => ({ ...o }));

      offer2[0].identifierOrCriteria = secondNFTId;

      const { order: order2 } = await createOrder(
        owner,
        zone,
        offer2,
        consideration,
        0
      );

      const { mirrorOrder } = await createMirrorBuyNowOrder(buyer, zone, order);

      const fulfillments = [
        [
          [
            [2, 0],
            [0, 1],
          ],
          [[1, 0]],
        ],
        [[[1, 0]], [[0, 0]]],
        [[[1, 0]], [[0, 1]]],
        [[[1, 0]], [[0, 2]]],
      ].map(([offerArr, considerationArr]) =>
        toFulfillment(offerArr, considerationArr)
      );

      await expect(
        marketplaceContract
          .connect(owner)
          .matchOrders([order, mirrorOrder, order2], fulfillments, {
            value,
          })
      ).to.be.revertedWithCustomError(
        marketplaceContract,
        "InvalidFulfillmentComponentData"
      );
    });
    it("Reverts on invalid matching conduit key (branch coverage 3)", async () => {
      // Seller mints nft
      const nftId = await mint721(seller);

      const secondNFTId = await mint721(seller);

      // Seller approves marketplace contract to transfer NFT
      await set721ApprovalForAll(seller, marketplaceContract.address, true);

      const offer = [
        {
          itemType: 2, // ERC721
          token: testERC721.address,
          identifierOrCriteria: nftId,
          startAmount: toBN(1),
          endAmount: toBN(1),
        },
        {
          itemType: 2, // ERC721
          token: testERC721.address,
          identifierOrCriteria: secondNFTId,
          startAmount: toBN(1),
          endAmount: toBN(1),
        },
      ];

      const consideration = [
        getItemETH(parseEther("10"), parseEther("10"), seller.address),
        getItemETH(parseEther("1"), parseEther("1"), zone.address),
        getItemETH(parseEther("1"), parseEther("1"), owner.address),
      ];

      const { order, value } = await createOrder(
        seller,
        zone,
        offer,
        consideration,
        0 // FULL_OPEN
      );

      const offer2 = offer.map((o) => ({ ...o }));

      offer2[0].identifierOrCriteria = secondNFTId;

      const { order: order2 } = await createOrder(
        seller,
        zone,
        offer2,
        consideration,
        0,
        [],
        null,
        undefined,
        ethers.constants.HashZero,
        conduitKeyOne
      );

      const { mirrorOrder } = await createMirrorBuyNowOrder(buyer, zone, order);

      const fulfillments = [
        [
          [
            [2, 0],
            [0, 1],
          ],
          [[1, 0]],
        ],
        [[[1, 0]], [[0, 0]]],
        [[[1, 0]], [[0, 1]]],
        [[[1, 0]], [[0, 2]]],
      ].map(([offerArr, considerationArr]) =>
        toFulfillment(offerArr, considerationArr)
      );

      await expect(
        marketplaceContract
          .connect(owner)
          .matchOrders([order, mirrorOrder, order2], fulfillments, {
            value,
          })
      ).to.be.revertedWithCustomError(
        marketplaceContract,
        "InvalidFulfillmentComponentData"
      );
    });
    it("Reverts on invalid matching itemType (branch coverage 4)", async () => {
      // Seller mints nft
      const nftId = await mint721(seller);

      const secondNFTId = await mint721(seller);

      // Seller approves marketplace contract to transfer NFT
      await set721ApprovalForAll(seller, marketplaceContract.address, true);

      const offer = [
        {
          itemType: 2, // ERC721
          token: testERC721.address,
          identifierOrCriteria: nftId,
          startAmount: toBN(1),
          endAmount: toBN(1),
        },
        {
          itemType: 2, // ERC721
          token: testERC721.address,
          identifierOrCriteria: secondNFTId,
          startAmount: toBN(1),
          endAmount: toBN(1),
        },
      ];

      const consideration = [
        getItemETH(parseEther("10"), parseEther("10"), seller.address),
        getItemETH(parseEther("1"), parseEther("1"), zone.address),
        getItemETH(parseEther("1"), parseEther("1"), owner.address),
      ];

      const { order, value } = await createOrder(
        seller,
        zone,
        offer,
        consideration,
        0 // FULL_OPEN
      );

      const offer2 = offer.map((o) => ({ ...o }));

      offer2[0].identifierOrCriteria = secondNFTId;

      offer2[0].itemType = 1;

      const { order: order2 } = await createOrder(
        seller,
        zone,
        offer2,
        consideration,
        0
      );

      const { mirrorOrder } = await createMirrorBuyNowOrder(buyer, zone, order);

      const fulfillments = [
        [
          [
            [2, 0],
            [0, 1],
          ],
          [[1, 0]],
        ],
        [[[1, 0]], [[0, 0]]],
        [[[1, 0]], [[0, 1]]],
        [[[1, 0]], [[0, 2]]],
      ].map(([offerArr, considerationArr]) =>
        toFulfillment(offerArr, considerationArr)
      );

      await expect(
        marketplaceContract
          .connect(owner)
          .matchOrders([order, mirrorOrder, order2], fulfillments, {
            value,
          })
      ).to.be.revertedWithCustomError(
        marketplaceContract,
        "InvalidFulfillmentComponentData"
      );
    });
    it("Reverts on invalid matching token", async () => {
      // Seller mints nft
      const nftId = await mint721(seller);

      const secondNFTId = await mint721(seller);

      // Seller approves marketplace contract to transfer NFT
      await set721ApprovalForAll(seller, marketplaceContract.address, true);

      const offer = [
        {
          itemType: 2, // ERC721
          token: testERC721.address,
          identifierOrCriteria: nftId,
          startAmount: toBN(1),
          endAmount: toBN(1),
        },
        {
          itemType: 2, // ERC721
          token: testERC721.address,
          identifierOrCriteria: secondNFTId,
          startAmount: toBN(1),
          endAmount: toBN(1),
        },
      ];

      const consideration = [
        getItemETH(parseEther("10"), parseEther("10"), seller.address),
        getItemETH(parseEther("1"), parseEther("1"), zone.address),
        getItemETH(parseEther("1"), parseEther("1"), owner.address),
      ];

      const { order, value } = await createOrder(
        seller,
        zone,
        offer,
        consideration,
        0 // FULL_OPEN
      );

      const offer2 = offer.map((o) => ({ ...o }));

      offer2[0].identifierOrCriteria = secondNFTId;

      offer2[0].token = testERC1155.address;

      const { order: order2 } = await createOrder(
        seller,
        zone,
        offer2,
        consideration,
        0
      );

      const { mirrorOrder } = await createMirrorBuyNowOrder(buyer, zone, order);

      const fulfillments = [
        [
          [
            [2, 0],
            [0, 1],
          ],
          [[1, 0]],
        ],
        [[[1, 0]], [[0, 0]]],
        [[[1, 0]], [[0, 1]]],
        [[[1, 0]], [[0, 2]]],
      ].map(([offerArr, considerationArr]) =>
        toFulfillment(offerArr, considerationArr)
      );

      await expect(
        marketplaceContract
          .connect(owner)
          .matchOrders([order, mirrorOrder, order2], fulfillments, {
            value,
          })
      ).to.be.revertedWithCustomError(
        marketplaceContract,
        "InvalidFulfillmentComponentData"
      );
    });
    it("Reverts on invalid matching recipient", async () => {
      // Seller mints nft
      const nftId = await mint721(seller);

      // Seller approves marketplace contract to transfer NFT
      await set721ApprovalForAll(seller, marketplaceContract.address, true);

      const offer = [
        {
          itemType: 2, // ERC721
          token: testERC721.address,
          identifierOrCriteria: nftId,
          startAmount: toBN(1),
          endAmount: toBN(1),
        },
      ];

      const consideration = [
        getItemETH(parseEther("10"), parseEther("10"), seller.address),
        getItemETH(parseEther("10"), parseEther("1"), zone.address),
      ];

      const { order, value } = await createOrder(
        seller,
        zone,
        offer,
        consideration,
        0 // FULL_OPEN
      );

      const consideration2 = consideration.map((o) => ({ ...o }));

      consideration2[0].recipient = owner.address;

      const { order: order2 } = await createOrder(
        seller,
        zone,
        offer,
        consideration2,
        0
      );

      const { mirrorOrder } = await createMirrorBuyNowOrder(buyer, zone, order);

      const fulfillments = [
        [[[0, 0]], [[1, 0]]],
        [
          [[1, 0]],
          [
            [2, 0],
            [2, 1],
          ],
        ],
      ].map(([offerArr, considerationArr]) =>
        toFulfillment(offerArr, considerationArr)
      );

      await expect(
        marketplaceContract
          .connect(owner)
          .matchOrders([order, mirrorOrder, order2], fulfillments, {
            value,
          })
      ).to.be.revertedWithCustomError(
        marketplaceContract,
        "InvalidFulfillmentComponentData"
      );
    });
    it("Reverts on invalid matching itemType", async () => {
      // Seller mints nft
      const nftId = await mint721(seller);

      // Seller approves marketplace contract to transfer NFT
      await set721ApprovalForAll(seller, marketplaceContract.address, true);

      const offer = [
        {
          itemType: 2, // ERC721
          token: testERC721.address,
          identifierOrCriteria: nftId,
          startAmount: toBN(1),
          endAmount: toBN(1),
        },
      ];

      const consideration = [
        getItemETH(parseEther("10"), parseEther("10"), seller.address),
        getItemETH(parseEther("10"), parseEther("1"), zone.address),
      ];

      const { order, value } = await createOrder(
        seller,
        zone,
        offer,
        consideration,
        0 // FULL_OPEN
      );

      const consideration2 = consideration.map((o) => ({ ...o }));

      consideration2[0].itemType = 1;

      const { order: order2 } = await createOrder(
        seller,
        zone,
        offer,
        consideration2,
        0
      );

      const { mirrorOrder } = await createMirrorBuyNowOrder(buyer, zone, order);

      const fulfillments = [
        [[[0, 0]], [[1, 0]]],
        [
          [[1, 0]],
          [
            [2, 0],
            [0, 0],
          ],
        ],
      ].map(([offerArr, considerationArr]) =>
        toFulfillment(offerArr, considerationArr)
      );

      await expect(
        marketplaceContract
          .connect(owner)
          .matchOrders([order, mirrorOrder, order2], fulfillments, {
            value,
          })
      ).to.be.revertedWithCustomError(
        marketplaceContract,
        "InvalidFulfillmentComponentData"
      );
    });
    it("Reverts on invalid matching token", async () => {
      // Seller mints nft
      const nftId = await mint721(seller);

      // Seller approves marketplace contract to transfer NFT
      await set721ApprovalForAll(seller, marketplaceContract.address, true);

      const offer = [
        {
          itemType: 2, // ERC721
          token: testERC721.address,
          identifierOrCriteria: nftId,
          startAmount: toBN(1),
          endAmount: toBN(1),
        },
      ];

      const consideration = [
        getItemETH(parseEther("10"), parseEther("10"), seller.address),
        getItemETH(parseEther("10"), parseEther("1"), zone.address),
      ];

      const { order, value } = await createOrder(
        seller,
        zone,
        offer,
        consideration,
        0 // FULL_OPEN
      );

      const consideration2 = consideration.map((o) => ({ ...o }));

      consideration2[0].token = testERC1155.address;

      const { order: order2 } = await createOrder(
        seller,
        zone,
        offer,
        consideration2,
        0
      );

      const { mirrorOrder } = await createMirrorBuyNowOrder(buyer, zone, order);

      const fulfillments = [
        [[[0, 0]], [[1, 0]]],
        [
          [[1, 0]],
          [
            [2, 0],
            [0, 0],
          ],
        ],
      ].map(([offerArr, considerationArr]) =>
        toFulfillment(offerArr, considerationArr)
      );

      await expect(
        marketplaceContract
          .connect(owner)
          .matchOrders([order, mirrorOrder, order2], fulfillments, {
            value,
          })
      ).to.be.revertedWithCustomError(
        marketplaceContract,
        "InvalidFulfillmentComponentData"
      );
    });
    it("Reverts on invalid matching identifier", async () => {
      // Seller mints nft
      const nftId = await mint721(seller);

      // Seller approves marketplace contract to transfer NFT
      await set721ApprovalForAll(seller, marketplaceContract.address, true);

      const offer = [
        {
          itemType: 2, // ERC721
          token: testERC721.address,
          identifierOrCriteria: nftId,
          startAmount: toBN(1),
          endAmount: toBN(1),
        },
      ];

      const consideration = [
        getItemETH(parseEther("10"), parseEther("10"), seller.address),
        getItemETH(parseEther("10"), parseEther("1"), zone.address),
      ];

      const { order, value } = await createOrder(
        seller,
        zone,
        offer,
        consideration,
        0 // FULL_OPEN
      );

      const consideration2 = consideration.map((o) => ({ ...o }));

      consideration2[0].identifierOrCriteria = nftId;

      const { order: order2 } = await createOrder(
        seller,
        zone,
        offer,
        consideration2,
        0
      );

      const { mirrorOrder } = await createMirrorBuyNowOrder(buyer, zone, order);

      const fulfillments = [
        [[[0, 0]], [[1, 0]]],
        [
          [[1, 0]],
          [
            [2, 0],
            [0, 0],
          ],
        ],
      ].map(([offerArr, considerationArr]) =>
        toFulfillment(offerArr, considerationArr)
      );

      await expect(
        marketplaceContract
          .connect(owner)
          .matchOrders([order, mirrorOrder, order2], fulfillments, {
            value,
          })
      ).to.be.revertedWithCustomError(
        marketplaceContract,
        "InvalidFulfillmentComponentData"
      );
    });
    it("Reverts on mismatched consideration components", async () => {
      // Seller mints nft
      const nftId = await mint721(seller);

      const secondNFTId = await mint721(seller);

      // Seller approves marketplace contract to transfer NFT
      await set721ApprovalForAll(seller, marketplaceContract.address, true);

      const offer = [
        {
          itemType: 2, // ERC721
          token: testERC721.address,
          identifierOrCriteria: nftId,
          startAmount: toBN(1),
          endAmount: toBN(1),
        },
        {
          itemType: 2, // ERC721
          token: testERC721.address,
          identifierOrCriteria: secondNFTId,
          startAmount: toBN(1),
          endAmount: toBN(1),
        },
      ];

      const consideration = [
        getItemETH(parseEther("10"), parseEther("10"), seller.address),
        getTestItem20(parseEther("1"), parseEther("1"), zone.address),
        getItemETH(parseEther("1"), parseEther("1"), owner.address),
      ];

      const { order, value } = await createOrder(
        seller,
        zone,
        offer,
        consideration,
        0 // FULL_OPEN
      );

      const { mirrorOrder } = await createMirrorBuyNowOrder(buyer, zone, order);

      const fulfillments = [
        [
          [[0, 0]],
          [
            [1, 0],
            [1, 1],
          ],
        ],
        [[[1, 0]], [[0, 0]]],
        [[[1, 0]], [[0, 1]]],
        [[[1, 0]], [[0, 2]]],
      ].map(([offerArr, considerationArr]) =>
        toFulfillment(offerArr, considerationArr)
      );

      await expect(
        marketplaceContract
          .connect(owner)
          .matchOrders([order, mirrorOrder], fulfillments, {
            value,
          })
      ).to.be.revertedWithCustomError(
        marketplaceContract,
        "InvalidFulfillmentComponentData"
      );
    });
    it("Reverts on fulfillment component with out-of-range order", async () => {
      // Seller mints nft
      const nftId = await mintAndApprove721(
        seller,
        marketplaceContract.address
      );

      const offer = [getTestItem721(nftId)];

      const consideration = [
        getItemETH(parseEther("10"), parseEther("10"), seller.address),
        getItemETH(parseEther("1"), parseEther("1"), zone.address),
        getItemETH(parseEther("1"), parseEther("1"), owner.address),
      ];

      const { order, value } = await createOrder(
        seller,
        zone,
        offer,
        consideration,
        0 // FULL_OPEN
      );

      const { mirrorOrder } = await createMirrorBuyNowOrder(buyer, zone, order);

      const fulfillments = [
        [
          [[2, 0]],
          [
            [1, 0],
            [1, 1],
          ],
        ],
        [[[1, 0]], [[0, 0]]],
        [[[1, 0]], [[0, 1]]],
        [[[1, 0]], [[0, 2]]],
      ].map(([offerArr, considerationArr]) =>
        toFulfillment(offerArr, considerationArr)
      );

      await expect(
        marketplaceContract
          .connect(owner)
          .matchOrders([order, mirrorOrder], fulfillments, {
            value,
          })
      ).to.be.revertedWithCustomError(
        marketplaceContract,
        "InvalidFulfillmentComponentData"
      );
    });
    it("Reverts on fulfillment component with out-of-range offer item", async () => {
      // Seller mints nft
      const nftId = await mintAndApprove721(
        seller,
        marketplaceContract.address
      );

      const offer = [getTestItem721(nftId)];

      const consideration = [
        getItemETH(parseEther("10"), parseEther("10"), seller.address),
        getItemETH(parseEther("1"), parseEther("1"), zone.address),
        getItemETH(parseEther("1"), parseEther("1"), owner.address),
      ];

      const { order, value } = await createOrder(
        seller,
        zone,
        offer,
        consideration,
        0 // FULL_OPEN
      );

      const { mirrorOrder } = await createMirrorBuyNowOrder(buyer, zone, order);

      const fulfillments = [
        [[[0, 5]], [[1, 0]]],
        [[[1, 0]], [[0, 0]]],
        [[[1, 0]], [[0, 1]]],
        [[[1, 0]], [[0, 2]]],
      ].map(([offerArr, considerationArr]) =>
        toFulfillment(offerArr, considerationArr)
      );

      await expect(
        marketplaceContract
          .connect(owner)
          .matchOrders([order, mirrorOrder], fulfillments, {
            value,
          })
      ).to.be.revertedWithCustomError(
        marketplaceContract,
        "InvalidFulfillmentComponentData"
      );
    });
    it("Reverts on fulfillment component with out-of-range initial order on fulfillAvailableOrders", async () => {
      // Seller mints nft
      const { nftId, amount } = await mintAndApprove1155(
        seller,
        marketplaceContract.address
      );

      const offer = [
        getTestItem1155(nftId, amount.div(2), amount.div(2)),
        getTestItem1155(nftId, amount.div(2), amount.div(2)),
      ];

      const consideration = [
        getItemETH(parseEther("10"), parseEther("10"), seller.address),
        getItemETH(parseEther("1"), parseEther("1"), zone.address),
        getItemETH(parseEther("1"), parseEther("1"), owner.address),
      ];

      const { order, value } = await createOrder(
        seller,
        zone,
        offer,
        consideration,
        0 // FULL_OPEN
      );

      const offerComponents = [
        [
          { orderIndex: 5, itemIndex: 0 },
          { orderIndex: 0, itemIndex: 0 },
        ],
      ];
      const considerationComponents = [
        [{ orderIndex: 0, itemIndex: 0 }],
        [{ orderIndex: 0, itemIndex: 1 }],
        [{ orderIndex: 0, itemIndex: 2 }],
      ];

      await expect(
        marketplaceContract
          .connect(buyer)
          .fulfillAvailableOrders(
            [order],
            offerComponents,
            considerationComponents,
            toKey(0),
            100,
            {
              value,
            }
          )
      ).to.be.revertedWithCustomError(
        marketplaceContract,
        "InvalidFulfillmentComponentData"
      );
    });
    it("Reverts on fulfillment component with out-of-range initial offer item on fulfillAvailableOrders", async () => {
      // Seller mints nft
      const { nftId, amount } = await mintAndApprove1155(
        seller,
        marketplaceContract.address
      );

      const offer = [
        getTestItem1155(nftId, amount.div(2), amount.div(2)),
        getTestItem1155(nftId, amount.div(2), amount.div(2)),
      ];

      const consideration = [
        getItemETH(parseEther("10"), parseEther("10"), seller.address),
        getItemETH(parseEther("1"), parseEther("1"), zone.address),
        getItemETH(parseEther("1"), parseEther("1"), owner.address),
      ];

      const { order, value } = await createOrder(
        seller,
        zone,
        offer,
        consideration,
        0 // FULL_OPEN
      );

      const offerComponents = [
        [
          { orderIndex: 0, itemIndex: 5 },
          { orderIndex: 0, itemIndex: 0 },
        ],
      ];
      const considerationComponents = [
        [{ orderIndex: 0, itemIndex: 0 }],
        [{ orderIndex: 0, itemIndex: 1 }],
        [{ orderIndex: 0, itemIndex: 2 }],
      ];

      let success = false;

      try {
        const tx = await marketplaceContract
          .connect(buyer)
          .fulfillAvailableOrders(
            [order],
            offerComponents,
            considerationComponents,
            toKey(0),
            100,
            {
              value,
            }
          );

        const receipt = await tx.wait();
        success = receipt.status === 1;
      } catch (err) {}

      expect(success).to.be.false; // TODO: fix out-of-gas
    });
    it("Reverts on fulfillment component with out-of-range subsequent offer item on fulfillAvailableOrders", async () => {
      // Seller mints nft
      const { nftId, amount } = await mintAndApprove1155(
        seller,
        marketplaceContract.address
      );

      const offer = [
        getTestItem1155(nftId, amount.div(2), amount.div(2)),
        getTestItem1155(nftId, amount.div(2), amount.div(2)),
      ];

      const consideration = [
        getItemETH(parseEther("10"), parseEther("10"), seller.address),
        getItemETH(parseEther("1"), parseEther("1"), zone.address),
        getItemETH(parseEther("1"), parseEther("1"), owner.address),
      ];

      const { order, value } = await createOrder(
        seller,
        zone,
        offer,
        consideration,
        0 // FULL_OPEN
      );

      const offerComponents = [
        [
          { orderIndex: 0, itemIndex: 0 },
          { orderIndex: 0, itemIndex: 5 },
        ],
      ];
      const considerationComponents = [
        [{ orderIndex: 0, itemIndex: 0 }],
        [{ orderIndex: 0, itemIndex: 1 }],
        [{ orderIndex: 0, itemIndex: 2 }],
      ];

      await expect(
        marketplaceContract
          .connect(buyer)
          .fulfillAvailableOrders(
            [order],
            offerComponents,
            considerationComponents,
            toKey(0),
            100,
            {
              value,
            }
          )
      ).to.be.revertedWithCustomError(
        marketplaceContract,
        "InvalidFulfillmentComponentData"
      );
    });
    it("Reverts on fulfillment component with out-of-range consideration item", async () => {
      // Seller mints nft
      const nftId = await mintAndApprove721(
        seller,
        marketplaceContract.address
      );

      const offer = [getTestItem721(nftId)];

      const consideration = [
        getItemETH(parseEther("10"), parseEther("10"), seller.address),
        getItemETH(parseEther("1"), parseEther("1"), zone.address),
        getItemETH(parseEther("1"), parseEther("1"), owner.address),
      ];

      const { order, value } = await createOrder(
        seller,
        zone,
        offer,
        consideration,
        0 // FULL_OPEN
      );

      const { mirrorOrder } = await createMirrorBuyNowOrder(buyer, zone, order);

      const fulfillments = [
        [[[0, 0]], [[1, 5]]],
        [[[1, 0]], [[0, 0]]],
        [[[1, 0]], [[0, 1]]],
        [[[1, 0]], [[0, 2]]],
      ].map(([offerArr, considerationArr]) =>
        toFulfillment(offerArr, considerationArr)
      );

      await expect(
        marketplaceContract
          .connect(owner)
          .matchOrders([order, mirrorOrder], fulfillments, {
            value,
          })
      ).to.be.revertedWithCustomError(
        marketplaceContract,
        "InvalidFulfillmentComponentData"
      );

      // Reverts on out-of-bounds fulfillment orderIndex
      await expect(
        marketplaceContract.connect(owner).matchOrders([order], fulfillments, {
          value,
        })
      ).to.be.revertedWithCustomError(
        marketplaceContract,
        "InvalidFulfillmentComponentData"
      );
    });
    it("Reverts on unmet consideration items", async () => {
      // Seller mints nft
      const nftId = await mintAndApprove721(
        seller,
        marketplaceContract.address
      );

      const offer = [getTestItem721(nftId)];

      const consideration = [
        getItemETH(parseEther("10"), parseEther("10"), seller.address),
        getItemETH(parseEther("1"), parseEther("1"), zone.address),
        getItemETH(parseEther("1"), parseEther("1"), owner.address),
      ];

      const { order, value } = await createOrder(
        seller,
        zone,
        offer,
        consideration,
        0 // FULL_OPEN
      );

      const { mirrorOrder } = await createMirrorBuyNowOrder(buyer, zone, order);

      const fulfillments = [
        [[[0, 0]], [[1, 0]]],
        [[[1, 0]], [[0, 0]]],
        [[[1, 0]], [[0, 1]]],
      ].map(([offerArr, considerationArr]) =>
        toFulfillment(offerArr, considerationArr)
      );

      await expect(
        marketplaceContract
          .connect(owner)
          .matchOrders([order, mirrorOrder], fulfillments, {
            value,
          })
      )
        .to.be.revertedWithCustomError(
          marketplaceContract,
          "ConsiderationNotMet"
        )
        .withArgs(0, 2, parseEther("1"));
    });
    it("Reverts on fulfillAvailableAdvancedOrders with empty fulfillment component", async () => {
      // Seller mints nft
      const nftId = await mintAndApprove721(
        seller,
        marketplaceContract.address
      );

      const offer = [getTestItem721(nftId)];

      const consideration = [
        getItemETH(parseEther("10"), parseEther("10"), seller.address),
        getItemETH(parseEther("1"), parseEther("1"), zone.address),
        getItemETH(parseEther("1"), parseEther("1"), owner.address),
      ];

      const { order, value } = await createOrder(
        seller,
        zone,
        offer,
        consideration,
        0 // FULL_OPEN
      );

      const offerComponents = [[]];
      const considerationComponents = [
        [{ orderIndex: 0, itemIndex: 0 }],
        [{ orderIndex: 0, itemIndex: 1 }],
        [{ orderIndex: 0, itemIndex: 2 }],
      ];

      await expect(
        marketplaceContract
          .connect(buyer)
          .fulfillAvailableAdvancedOrders(
            [order],
            [],
            offerComponents,
            considerationComponents,
            toKey(0),
            ethers.constants.AddressZero,
            100,
            {
              value,
            }
          )
      )
        .to.be.revertedWithCustomError(
          marketplaceContract,
          "MissingFulfillmentComponentOnAggregation"
        )
        .withArgs(0);
    });
    it("Reverts on fulfillAvailableAdvancedOrders with out-of-range initial offer order", async () => {
      // Seller mints nft
      const { nftId, amount } = await mint1155(seller, 2);

      // Seller approves marketplace contract to transfer NFT

      await set1155ApprovalForAll(seller, marketplaceContract.address, true);

      const offer = [
        getTestItem1155(nftId, amount, amount, undefined),
        getTestItem1155(nftId, amount, amount, undefined),
      ];

      const consideration = [
        getItemETH(parseEther("10"), parseEther("10"), seller.address),
        getItemETH(parseEther("1"), parseEther("1"), zone.address),
        getItemETH(parseEther("1"), parseEther("1"), owner.address),
      ];

      const { order, value } = await createOrder(
        seller,
        zone,
        offer,
        consideration,
        0 // FULL_OPEN
      );

      const offerComponents = [
        [
          { orderIndex: 2, itemIndex: 0 },
          { orderIndex: 0, itemIndex: 0 },
        ],
      ];
      const considerationComponents = [
        [{ orderIndex: 0, itemIndex: 0 }],
        [{ orderIndex: 0, itemIndex: 1 }],
        [{ orderIndex: 0, itemIndex: 2 }],
      ];

      await expect(
        marketplaceContract
          .connect(buyer)
          .fulfillAvailableAdvancedOrders(
            [order],
            [],
            offerComponents,
            considerationComponents,
            toKey(0),
            ethers.constants.AddressZero,
            100,
            {
              value,
            }
          )
      ).to.be.revertedWithCustomError(
        marketplaceContract,
        "InvalidFulfillmentComponentData"
      );
    });
    it("Reverts on fulfillAvailableAdvancedOrders with out-of-range offer order", async () => {
      // Seller mints nft
      const { nftId, amount } = await mint1155(seller, 2);

      // Seller approves marketplace contract to transfer NFT

      await set1155ApprovalForAll(seller, marketplaceContract.address, true);

      const offer = [
        getTestItem1155(nftId, amount, amount, undefined),
        getTestItem1155(nftId, amount, amount, undefined),
      ];

      const consideration = [
        getItemETH(parseEther("10"), parseEther("10"), seller.address),
        getItemETH(parseEther("1"), parseEther("1"), zone.address),
        getItemETH(parseEther("1"), parseEther("1"), owner.address),
      ];

      const { order, value } = await createOrder(
        seller,
        zone,
        offer,
        consideration,
        0 // FULL_OPEN
      );

      const offerComponents = [
        [
          { orderIndex: 0, itemIndex: 0 },
          { orderIndex: 2, itemIndex: 0 },
        ],
      ];
      const considerationComponents = [
        [{ orderIndex: 0, itemIndex: 0 }],
        [{ orderIndex: 0, itemIndex: 1 }],
        [{ orderIndex: 0, itemIndex: 2 }],
      ];

      await expect(
        marketplaceContract
          .connect(buyer)
          .fulfillAvailableAdvancedOrders(
            [order],
            [],
            offerComponents,
            considerationComponents,
            toKey(0),
            ethers.constants.AddressZero,
            100,
            {
              value,
            }
          )
      ).to.be.revertedWithCustomError(
        marketplaceContract,
        "InvalidFulfillmentComponentData"
      );
    });
    it("Reverts on fulfillAvailableAdvancedOrders with mismatched offer components", async () => {
      // Seller mints nft
      const nftId = await mintAndApprove721(
        seller,
        marketplaceContract.address
      );

      const offer = [getTestItem721(nftId), getTestItem20(1, 1)];

      const consideration = [
        getItemETH(parseEther("10"), parseEther("10"), seller.address),
        getItemETH(parseEther("1"), parseEther("1"), zone.address),
        getItemETH(parseEther("1"), parseEther("1"), owner.address),
      ];

      const { order, value } = await createOrder(
        seller,
        zone,
        offer,
        consideration,
        0 // FULL_OPEN
      );

      const offerComponents = [
        [
          { orderIndex: 0, itemIndex: 0 },
          { orderIndex: 0, itemIndex: 1 },
        ],
      ];
      const considerationComponents = [
        [{ orderIndex: 0, itemIndex: 0 }],
        [{ orderIndex: 0, itemIndex: 1 }],
        [{ orderIndex: 0, itemIndex: 2 }],
      ];

      await expect(
        marketplaceContract
          .connect(buyer)
          .fulfillAvailableAdvancedOrders(
            [order],
            [],
            offerComponents,
            considerationComponents,
            toKey(0),
            ethers.constants.AddressZero,
            100,
            {
              value,
            }
          )
      ).to.be.revertedWithCustomError(
        marketplaceContract,
        "InvalidFulfillmentComponentData"
      );
    });
    it("Reverts on fulfillAvailableAdvancedOrders with out-of-range consideration order", async () => {
      // Seller mints nft
      const nftId = await mintAndApprove721(
        seller,
        marketplaceContract.address
      );

      const offer = [getTestItem721(nftId)];

      const consideration = [
        getItemETH(parseEther("10"), parseEther("10"), seller.address),
        getItemETH(parseEther("1"), parseEther("1"), zone.address),
        getItemETH(parseEther("1"), parseEther("1"), owner.address),
      ];

      const { order, value } = await createOrder(
        seller,
        zone,
        offer,
        consideration,
        0 // FULL_OPEN
      );

      const offerComponents = [[{ orderIndex: 0, itemIndex: 0 }]];
      const considerationComponents = [
        [
          { orderIndex: 0, itemIndex: 0 },
          { orderIndex: 2, itemIndex: 1 },
        ],
        [{ orderIndex: 2, itemIndex: 2 }],
      ];

      await expect(
        marketplaceContract
          .connect(buyer)
          .fulfillAvailableAdvancedOrders(
            [order],
            [],
            offerComponents,
            considerationComponents,
            toKey(0),
            ethers.constants.AddressZero,
            100,
            {
              value,
            }
          )
      ).to.be.revertedWithCustomError(
        marketplaceContract,
        "InvalidFulfillmentComponentData"
      );
    });
    it("Reverts on fulfillAvailableAdvancedOrders with mismatched consideration components", async () => {
      // Seller mints nft
      const nftId = await mintAndApprove721(
        seller,
        marketplaceContract.address
      );

      const offer = [getTestItem721(nftId)];

      const consideration = [
        getItemETH(parseEther("10"), parseEther("10"), seller.address),
        {
          itemType: 2, // ERC721
          token: testERC721.address,
          identifierOrCriteria: nftId,
          startAmount: toBN(1),
          endAmount: toBN(1),
          recipient: zone.address,
        },
      ];

      const { order, value } = await createOrder(
        seller,
        zone,
        offer,
        consideration,
        0 // FULL_OPEN
      );

      const offerComponents = [[{ orderIndex: 0, itemIndex: 0 }]];
      const considerationComponents = [
        [
          { orderIndex: 0, itemIndex: 0 },
          { orderIndex: 0, itemIndex: 1 },
        ],
      ];

      await expect(
        marketplaceContract
          .connect(buyer)
          .fulfillAvailableAdvancedOrders(
            [order],
            [],
            offerComponents,
            considerationComponents,
            toKey(0),
            ethers.constants.AddressZero,
            100,
            {
              value,
            }
          )
      ).to.be.revertedWithCustomError(
        marketplaceContract,
        "InvalidFulfillmentComponentData"
      );
    });
    it("Reverts on fulfillAvailableAdvancedOrders no available components", async () => {
      // Seller mints nft
      const { nftId, amount } = await mintAndApprove1155(
        seller,
        marketplaceContract.address
      );

      const offer = [getTestItem1155(nftId, amount.div(2), amount.div(2))];

      const consideration = [
        getItemETH(parseEther("10"), parseEther("10"), seller.address),
        getItemETH(parseEther("1"), parseEther("1"), zone.address),
        getItemETH(parseEther("1"), parseEther("1"), owner.address),
      ];

      // first order is expired
      const { order: orderOne, value } = await createOrder(
        seller,
        zone,
        offer,
        consideration,
        0, // FULL_OPEN
        [],
        "EXPIRED"
      );

      // second order will be cancelled
      const {
        order: orderTwo,
        orderHash: orderHashTwo,
        orderComponents,
      } = await createOrder(
        seller,
        zone,
        offer,
        consideration,
        0 // FULL_OPEN
      );

      // can cancel it
      await expect(
        marketplaceContract.connect(seller).cancel([orderComponents])
      )
        .to.emit(marketplaceContract, "OrderCancelled")
        .withArgs(orderHashTwo, seller.address, zone.address);

      // third order will be filled
      const { order: orderThree, orderHash: orderHashThree } =
        await createOrder(
          seller,
          zone,
          offer,
          consideration,
          0 // FULL_OPEN
        );

      // can fill it
      await withBalanceChecks([orderThree], 0, undefined, async () => {
        const tx = marketplaceContract
          .connect(buyer)
          .fulfillOrder(orderThree, toKey(0), {
            value,
          });
        const receipt = await (await tx).wait();
        await checkExpectedEvents(tx, receipt, [
          {
            order: orderThree,
            orderHash: orderHashThree,
            fulfiller: buyer.address,
          },
        ]);

        return receipt;
      });

      const offerComponents = [
        [
          { orderIndex: 0, itemIndex: 0 },
          { orderIndex: 1, itemIndex: 0 },
          { orderIndex: 2, itemIndex: 0 },
        ],
      ];
      const considerationComponents = [
        [
          { orderIndex: 0, itemIndex: 0 },
          { orderIndex: 1, itemIndex: 0 },
          { orderIndex: 2, itemIndex: 0 },
        ],
        [
          { orderIndex: 0, itemIndex: 1 },
          { orderIndex: 1, itemIndex: 1 },
          { orderIndex: 2, itemIndex: 1 },
        ],
        [
          { orderIndex: 0, itemIndex: 2 },
          { orderIndex: 1, itemIndex: 2 },
          { orderIndex: 2, itemIndex: 2 },
        ],
      ];

      await expect(
        marketplaceContract
          .connect(buyer)
          .fulfillAvailableAdvancedOrders(
            [orderOne, orderTwo, orderThree],
            [],
            offerComponents,
            considerationComponents,
            toKey(0),
            ethers.constants.AddressZero,
            100,
            {
              value: value.mul(3),
            }
          )
      ).to.be.revertedWithCustomError(
        marketplaceContract,
        "NoSpecifiedOrdersAvailable"
      );
    });
    it("Reverts on out-of-range criteria resolvers", async () => {
      // Seller mints nfts
      const nftId = randomBN();
      const secondNFTId = randomBN();
      const thirdNFTId = randomBN();

      await testERC721.mint(seller.address, nftId);
      await testERC721.mint(seller.address, secondNFTId);
      await testERC721.mint(seller.address, thirdNFTId);

      const tokenIds = [nftId, secondNFTId, thirdNFTId];

      // Seller approves marketplace contract to transfer NFTs
      await set721ApprovalForAll(seller, marketplaceContract.address, true);

      const { root, proofs } = merkleTree(tokenIds);

      const offer = [getTestItem721WithCriteria(root, toBN(1), toBN(1))];

      const consideration = [
        getItemETH(parseEther("10"), parseEther("10"), seller.address),
        getItemETH(parseEther("1"), parseEther("1"), zone.address),
        getItemETH(parseEther("1"), parseEther("1"), owner.address),
      ];

      let criteriaResolvers = [
        buildResolver(3, 0, 0, nftId, proofs[nftId.toString()]),
      ];

      const { order, orderHash, value } = await createOrder(
        seller,
        zone,
        offer,
        consideration,
        0, // FULL_OPEN
        criteriaResolvers
      );

      await expect(
        marketplaceContract
          .connect(buyer)
          .fulfillAdvancedOrder(
            order,
            criteriaResolvers,
            toKey(0),
            ethers.constants.AddressZero,
            {
              value,
            }
          )
      )
        .to.be.revertedWithCustomError(
          marketplaceContract,
          "OrderCriteriaResolverOutOfRange"
        )
        .withArgs(0);

      criteriaResolvers = [
        buildResolver(0, 0, 5, nftId, proofs[nftId.toString()]),
      ];

      await expect(
        marketplaceContract
          .connect(buyer)
          .fulfillAdvancedOrder(
            order,
            criteriaResolvers,
            toKey(0),
            ethers.constants.AddressZero,
            {
              value,
            }
          )
      ).to.be.revertedWithCustomError(
        marketplaceContract,
        "OfferCriteriaResolverOutOfRange"
      );

      criteriaResolvers = [
        buildResolver(0, 1, 5, nftId, proofs[nftId.toString()]),
      ];

      await expect(
        marketplaceContract
          .connect(buyer)
          .fulfillAdvancedOrder(
            order,
            criteriaResolvers,
            toKey(0),
            ethers.constants.AddressZero,
            {
              value,
            }
          )
      ).to.be.revertedWithCustomError(
        marketplaceContract,
        "ConsiderationCriteriaResolverOutOfRange"
      );

      criteriaResolvers = [
        buildResolver(0, 0, 0, nftId, proofs[nftId.toString()]),
      ];

      await withBalanceChecks([order], 0, criteriaResolvers, async () => {
        const tx = marketplaceContract
          .connect(buyer)
          .fulfillAdvancedOrder(
            order,
            criteriaResolvers,
            toKey(0),
            ethers.constants.AddressZero,
            {
              value,
            }
          );
        const receipt = await (await tx).wait();
        await checkExpectedEvents(
          tx,
          receipt,
          [
            {
              order,
              orderHash,
              fulfiller: buyer.address,
              fulfillerConduitKey: toKey(0),
            },
          ],
          undefined,
          criteriaResolvers
        );

        return receipt;
      });
    });
    if (process.env.REFERENCE) {
      it("Reverts on out-of-range criteria resolver (match)", async () => {
        // Seller mints nfts
        const nftId = await mint721(seller);

        // Seller approves marketplace contract to transfer NFTs
        await set721ApprovalForAll(seller, marketplaceContract.address, true);

        const { root, proofs } = merkleTree([nftId]);

        const offer = [getTestItem721WithCriteria(root, toBN(1), toBN(1))];

        const consideration = [
          getItemETH(parseEther("10"), parseEther("10"), seller.address),
          getItemETH(parseEther("1"), parseEther("1"), zone.address),
          getItemETH(parseEther("1"), parseEther("1"), owner.address),
        ];

        let criteriaResolvers = [
          buildResolver(3, 0, 0, nftId, proofs[nftId.toString()]),
        ];

        const { order, value } = await createOrder(
          seller,
          zone,
          offer,
          consideration,
          0, // FULL_OPEN
          criteriaResolvers
        );

        const { mirrorOrder } = await createMirrorAcceptOfferOrder(
          buyer,
          zone,
          order,
          criteriaResolvers
        );

        const fulfillments = [toFulfillment([[1, 0]], [[0, 0]])];

        await expect(
          marketplaceContract
            .connect(owner)
            .matchAdvancedOrders(
              [order, mirrorOrder],
              criteriaResolvers,
              fulfillments,
              {
                value,
              }
            )
        )
          .to.be.revertedWithCustomError(
            marketplaceContract,
            "OrderCriteriaResolverOutOfRange"
          )
          .withArgs(0);

        criteriaResolvers = [
          buildResolver(0, 0, 5, nftId, proofs[nftId.toString()]),
        ];

        await expect(
          marketplaceContract
            .connect(owner)
            .matchAdvancedOrders(
              [order, mirrorOrder],
              criteriaResolvers,
              fulfillments,
              {
                value,
              }
            )
        ).to.be.revertedWithCustomError(
          marketplaceContract,
          "OfferCriteriaResolverOutOfRange"
        );

        criteriaResolvers = [
          buildResolver(0, 1, 5, nftId, proofs[nftId.toString()]),
        ];

        await expect(
          marketplaceContract
            .connect(owner)
            .matchAdvancedOrders(
              [order, mirrorOrder],
              criteriaResolvers,
              fulfillments,
              {
                value,
              }
            )
        ).to.be.revertedWithCustomError(
          marketplaceContract,
          "ConsiderationCriteriaResolverOutOfRange"
        );
      });
    }
    it("Reverts on unresolved criteria items", async () => {
      // Seller and buyer both mints nfts
      const nftId = randomBN();
      const secondNFTId = randomBN();

      await testERC721.mint(seller.address, nftId);
      await testERC721.mint(buyer.address, secondNFTId);

      const tokenIds = [nftId, secondNFTId];

      // Seller approves marketplace contract to transfer NFTs
      await set721ApprovalForAll(seller, marketplaceContract.address, true);

      // Buyer approves marketplace contract to transfer NFTs
      await set721ApprovalForAll(buyer, marketplaceContract.address, true);

      const { root, proofs } = merkleTree(tokenIds);

      const offer = [getTestItem721WithCriteria(root, toBN(1), toBN(1))];

      const consideration = [
        getTestItem721WithCriteria(root, toBN(1), toBN(1), owner.address),
      ];

      let criteriaResolvers = [
        buildResolver(0, 0, 0, nftId, proofs[nftId.toString()]),
        buildResolver(0, 1, 0, secondNFTId, proofs[secondNFTId.toString()]),
      ];

      const { order, orderHash, value } = await createOrder(
        seller,
        zone,
        offer,
        consideration,
        0, // FULL_OPEN
        criteriaResolvers
      );

      criteriaResolvers = [
        buildResolver(0, 0, 0, nftId, proofs[nftId.toString()]),
      ];

      await expect(
        marketplaceContract
          .connect(buyer)
          .fulfillAdvancedOrder(
            order,
            criteriaResolvers,
            toKey(0),
            ethers.constants.AddressZero,
            {
              value,
            }
          )
      )
        .to.be.revertedWithCustomError(
          marketplaceContract,
          "UnresolvedConsiderationCriteria"
        )
        .withArgs(0, 0);

      criteriaResolvers = [
        buildResolver(0, 1, 0, secondNFTId, proofs[secondNFTId.toString()]),
      ];

      await expect(
        marketplaceContract
          .connect(buyer)
          .fulfillAdvancedOrder(
            order,
            criteriaResolvers,
            toKey(0),
            ethers.constants.AddressZero,
            {
              value,
            }
          )
      )
        .to.be.revertedWithCustomError(
          marketplaceContract,
          "UnresolvedOfferCriteria"
        )
        .withArgs(0, 0);

      criteriaResolvers = [
        buildResolver(0, 0, 0, nftId, proofs[nftId.toString()]),
        buildResolver(0, 1, 0, secondNFTId, proofs[secondNFTId.toString()]),
      ];

      await withBalanceChecks([order], 0, criteriaResolvers, async () => {
        const tx = marketplaceContract
          .connect(buyer)
          .fulfillAdvancedOrder(
            order,
            criteriaResolvers,
            toKey(0),
            ethers.constants.AddressZero,
            {
              value,
            }
          );
        const receipt = await (await tx).wait();
        await checkExpectedEvents(
          tx,
          receipt,
          [
            {
              order,
              orderHash,
              fulfiller: buyer.address,
              fulfillerConduitKey: toKey(0),
            },
          ],
          undefined,
          criteriaResolvers
        );

        return receipt;
      });
    });
    if (process.env.REFERENCE) {
      it("Reverts on unresolved criteria items (match)", async () => {
        // Seller mints nfts
        const nftId = randomBN();
        const secondNFTId = randomBN();

        await testERC721.mint(seller.address, nftId);
        await testERC721.mint(seller.address, secondNFTId);

        const tokenIds = [nftId, secondNFTId];

        // Seller approves marketplace contract to transfer NFTs
        await set721ApprovalForAll(seller, marketplaceContract.address, true);

        const { root, proofs } = merkleTree(tokenIds);

        const offer = [getTestItem721WithCriteria(root, toBN(1), toBN(1))];

        const consideration = [
          getTestItem721WithCriteria(root, toBN(1), toBN(1), owner.address),
        ];

        let criteriaResolvers = [
          buildResolver(0, 0, 0, nftId, proofs[nftId.toString()]),
          buildResolver(0, 1, 0, secondNFTId, proofs[secondNFTId.toString()]),
        ];

        const { order, value } = await createOrder(
          seller,
          zone,
          offer,
          consideration,
          0, // FULL_OPEN
          criteriaResolvers
        );

        criteriaResolvers = [
          buildResolver(0, 0, 0, nftId, proofs[nftId.toString()]),
        ];

        const { mirrorOrder } = await createMirrorAcceptOfferOrder(
          buyer,
          zone,
          order,
          criteriaResolvers
        );

        const fulfillments = [toFulfillment([[1, 0]], [[0, 0]])];

        await expect(
          marketplaceContract
            .connect(owner)
            .matchAdvancedOrders(
              [order, mirrorOrder],
              criteriaResolvers,
              fulfillments,
              {
                value,
              }
            )
        )
          .to.be.revertedWithCustomError(
            marketplaceContract,
            "UnresolvedConsiderationCriteria"
          )
          .withArgs(0, 0);

        criteriaResolvers = [
          buildResolver(0, 1, 0, secondNFTId, proofs[secondNFTId.toString()]),
        ];

        await expect(
          marketplaceContract
            .connect(owner)
            .matchAdvancedOrders(
              [order, mirrorOrder],
              criteriaResolvers,
              fulfillments,
              {
                value,
              }
            )
        )
          .to.be.revertedWithCustomError(
            marketplaceContract,
            "UnresolvedOfferCriteria"
          )
          .withArgs(0, 0);

        criteriaResolvers = [
          buildResolver(0, 0, 0, nftId, proofs[nftId.toString()]),
          buildResolver(0, 1, 0, secondNFTId, proofs[secondNFTId.toString()]),
        ];
      });
    }
    it("Reverts on attempts to resolve criteria for non-criteria item", async () => {
      // Seller mints nfts
      const nftId = randomBN();
      const secondNFTId = randomBN();
      const thirdNFTId = randomBN();

      await testERC721.mint(seller.address, nftId);
      await testERC721.mint(seller.address, secondNFTId);
      await testERC721.mint(seller.address, thirdNFTId);

      const tokenIds = [nftId, secondNFTId, thirdNFTId];

      // Seller approves marketplace contract to transfer NFTs
      await set721ApprovalForAll(seller, marketplaceContract.address, true);

      const { proofs } = merkleTree(tokenIds);

      const offer = [
        getTestItem721(nftId, toBN(1), toBN(1), undefined, testERC721.address),
      ];

      const consideration = [
        getItemETH(parseEther("10"), parseEther("10"), seller.address),
        getItemETH(parseEther("1"), parseEther("1"), zone.address),
        getItemETH(parseEther("1"), parseEther("1"), owner.address),
      ];

      const criteriaResolvers = [
        buildResolver(0, 0, 0, nftId, proofs[nftId.toString()]),
      ];

      const { order, value } = await createOrder(
        seller,
        zone,
        offer,
        consideration,
        0, // FULL_OPEN
        criteriaResolvers
      );

      await expect(
        marketplaceContract
          .connect(buyer)
          .fulfillAdvancedOrder(
            order,
            criteriaResolvers,
            toKey(0),
            ethers.constants.AddressZero,
            {
              value,
            }
          )
      ).to.be.revertedWithCustomError(
        marketplaceContract,
        "CriteriaNotEnabledForItem"
      );
    });
    if (process.env.REFERENCE) {
      it("Reverts on attempts to resolve criteria for non-criteria item (match)", async () => {
        // Seller mints nfts
        const nftId = await mint721(seller);

        // Seller approves marketplace contract to transfer NFTs
        await set721ApprovalForAll(seller, marketplaceContract.address, true);

        const { root, proofs } = merkleTree([nftId]);

        const offer = [
          getTestItem721(root, toBN(1), toBN(1), undefined, testERC721.address),
        ];

        const consideration = [
          getItemETH(parseEther("10"), parseEther("10"), seller.address),
          getItemETH(parseEther("1"), parseEther("1"), zone.address),
          getItemETH(parseEther("1"), parseEther("1"), owner.address),
        ];

        const criteriaResolvers = [
          buildResolver(0, 0, 0, nftId, proofs[nftId.toString()]),
        ];

        const { order, value } = await createOrder(
          seller,
          zone,
          offer,
          consideration,
          0, // FULL_OPEN
          criteriaResolvers
        );

        const { mirrorOrder } = await createMirrorAcceptOfferOrder(
          buyer,
          zone,
          order,
          criteriaResolvers
        );

        const fulfillments = [toFulfillment([[1, 0]], [[0, 0]])];

        await expect(
          marketplaceContract
            .connect(owner)
            .matchAdvancedOrders(
              [order, mirrorOrder],
              criteriaResolvers,
              fulfillments,
              {
                value,
              }
            )
        ).to.be.revertedWithCustomError(
          marketplaceContract,
          "CriteriaNotEnabledForItem"
        );
      });
    }
    it("Reverts on offer amount overflow", async () => {
      const { testERC20: testERC20Two } = await fixtureERC20(owner);
      // Buyer mints nfts
      const nftId = await mintAndApprove721(buyer, marketplaceContract.address);

      await testERC20Two.mint(seller.address, ethers.constants.MaxUint256);
      // Seller approves marketplace contract to transfer NFTs
      await testERC20Two
        .connect(seller)
        .approve(marketplaceContract.address, ethers.constants.MaxUint256);

      const offer = [
        getTestItem20(
          ethers.constants.MaxUint256,
          ethers.constants.MaxUint256,
          undefined,
          testERC20Two.address
        ),
        getTestItem20(
          ethers.constants.MaxUint256,
          ethers.constants.MaxUint256,
          undefined,
          testERC20Two.address
        ),
      ];

      const consideration = [getTestItem721(nftId, 1, 1, seller.address)];

      const offer2 = [getTestItem721(nftId, 1, 1)];
      const consideration2 = [
        getTestItem20(
          ethers.constants.MaxUint256,
          ethers.constants.MaxUint256,
          buyer.address,
          testERC20Two.address
        ),
      ];

      const fulfillments = [
        toFulfillment(
          [
            [0, 0],
            [0, 1],
          ],
          [[1, 0]]
        ),
        toFulfillment([[1, 0]], [[0, 0]]),
      ];

      const { order } = await createOrder(
        seller,
        zone,
        offer,
        consideration,
        1
      );

      const { order: order2 } = await createOrder(
        buyer,
        zone,
        offer2,
        consideration2,
        1
      );

      await expect(
        marketplaceContract
          .connect(owner)
          .matchAdvancedOrders([order, order2], [], fulfillments)
      ).to.be.revertedWithPanic(PANIC_CODES.ARITHMETIC_UNDER_OR_OVERFLOW);
    });

    it("Reverts on offer amount overflow when another amount is 0", async () => {
      const { testERC20: testERC20Two } = await fixtureERC20(owner);
      // Buyer mints nfts
      const nftId = await mintAndApprove721(buyer, marketplaceContract.address);

      await testERC20Two.mint(seller.address, ethers.constants.MaxUint256);
      // Seller approves marketplace contract to transfer NFTs
      await testERC20Two
        .connect(seller)
        .approve(marketplaceContract.address, ethers.constants.MaxUint256);

      const offer = [
        getTestItem20(
          ethers.constants.MaxUint256,
          ethers.constants.MaxUint256,
          undefined,
          testERC20Two.address
        ),
        getTestItem20(
          ethers.constants.MaxUint256,
          ethers.constants.MaxUint256,
          undefined,
          testERC20Two.address
        ),
        getTestItem20(0, 0, undefined, testERC20Two.address),
      ];

      const consideration = [getTestItem721(nftId, 1, 1, seller.address)];

      const offer2 = [getTestItem721(nftId, 1, 1)];
      const consideration2 = [
        getTestItem20(
          ethers.constants.MaxUint256,
          ethers.constants.MaxUint256,
          buyer.address,
          testERC20Two.address
        ),
      ];

      const fulfillments = [
        toFulfillment(
          [
            [0, 0],
            [0, 1],
            [0, 2],
          ],
          [[1, 0]]
        ),
        toFulfillment([[1, 0]], [[0, 0]]),
      ];

      const { order } = await createOrder(
        seller,
        zone,
        offer,
        consideration,
        1
      );

      const { order: order2 } = await createOrder(
        buyer,
        zone,
        offer2,
        consideration2,
        1
      );

      await expect(
        marketplaceContract
          .connect(owner)
          .matchAdvancedOrders([order, order2], [], fulfillments)
      ).to.be.revertedWithPanic(PANIC_CODES.ARITHMETIC_UNDER_OR_OVERFLOW);

      // Reverts on out-of-bounds fulfillment orderIndex
      await expect(
        marketplaceContract
          .connect(owner)
          .matchAdvancedOrders(
            [order, order2],
            [],
            [toFulfillment([[3, 0]], [[0, 0]])]
          )
      ).to.be.revertedWithCustomError(
        marketplaceContract,
        "InvalidFulfillmentComponentData"
      );
    });

    it("Reverts on consideration amount overflow", async () => {
      const { testERC20: testERC20Two } = await fixtureERC20(owner);
      // Buyer mints nfts
      const nftId = await mintAndApprove721(buyer, marketplaceContract.address);

      await testERC20Two.mint(seller.address, ethers.constants.MaxUint256);
      // Seller approves marketplace contract to transfer NFTs
      await testERC20Two
        .connect(seller)
        .approve(marketplaceContract.address, ethers.constants.MaxUint256);

      const offer = [getTestItem721(nftId, 1, 1)];

      const consideration = [
        getTestItem20(
          ethers.constants.MaxUint256,
          ethers.constants.MaxUint256,
          seller.address,
          testERC20Two.address
        ),
        getTestItem20(
          ethers.constants.MaxUint256,
          ethers.constants.MaxUint256,
          seller.address,
          testERC20Two.address
        ),
      ];

      const offer2 = [
        getTestItem20(
          ethers.constants.MaxUint256,
          ethers.constants.MaxUint256,
          undefined,
          testERC20Two.address
        ),
      ];
      const consideration2 = [getTestItem721(nftId, 1, 1, buyer.address)];

      const fulfillments = [
        toFulfillment(
          [[1, 0]],
          [
            [0, 0],
            [0, 1],
          ]
        ),
        toFulfillment([[0, 0]], [[1, 0]]),
      ];

      const { order } = await createOrder(
        seller,
        zone,
        offer,
        consideration,
        1
      );

      const { order: order2 } = await createOrder(
        buyer,
        zone,
        offer2,
        consideration2,
        1
      );

      await expect(
        marketplaceContract
          .connect(owner)
          .matchAdvancedOrders([order, order2], [], fulfillments)
      ).to.be.revertedWithPanic(PANIC_CODES.ARITHMETIC_UNDER_OR_OVERFLOW);
    });

    it("Reverts on consideration amount overflow when another amount is 0", async () => {
      const { testERC20: testERC20Two } = await fixtureERC20(owner);
      // Buyer mints nfts
      const nftId = await mintAndApprove721(
        seller,
        marketplaceContract.address
      );

      await testERC20Two.mint(buyer.address, ethers.constants.MaxUint256);
      // Seller approves marketplace contract to transfer NFTs
      await testERC20Two
        .connect(buyer)
        .approve(marketplaceContract.address, ethers.constants.MaxUint256);

      const offer = [getTestItem721(nftId, 1, 1)];

      const consideration = [
        getTestItem20(
          ethers.constants.MaxUint256,
          ethers.constants.MaxUint256,
          seller.address,
          testERC20Two.address
        ),
        getTestItem20(
          ethers.constants.MaxUint256,
          ethers.constants.MaxUint256,
          seller.address,
          testERC20Two.address
        ),
        getTestItem20(0, 0, seller.address, testERC20Two.address),
      ];

      const offer2 = [
        getTestItem20(
          ethers.constants.MaxUint256,
          ethers.constants.MaxUint256,
          undefined,
          testERC20Two.address
        ),
      ];
      const consideration2 = [getTestItem721(nftId, 1, 1, buyer.address)];

      const fulfillments = [
        toFulfillment(
          [[1, 0]],
          [
            [0, 0],
            [0, 1],
            [0, 2],
          ]
        ),
        toFulfillment([[0, 0]], [[1, 0]]),
      ];

      const { order } = await createOrder(
        seller,
        zone,
        offer,
        consideration,
        1
      );

      const { order: order2 } = await createOrder(
        buyer,
        zone,
        offer2,
        consideration2,
        1
      );

      await expect(
        marketplaceContract.matchAdvancedOrders(
          [order, order2],
          [],
          fulfillments
        )
      ).to.be.revertedWithPanic(PANIC_CODES.ARITHMETIC_UNDER_OR_OVERFLOW);
    });

    it("Reverts on invalid criteria proof", async () => {
      // Seller mints nfts
      const nftId = randomBN();
      const secondNFTId = randomBN();
      const thirdNFTId = randomBN();

      await testERC721.mint(seller.address, nftId);
      await testERC721.mint(seller.address, secondNFTId);
      await testERC721.mint(seller.address, thirdNFTId);

      const tokenIds = [nftId, secondNFTId, thirdNFTId];

      // Seller approves marketplace contract to transfer NFTs
      await set721ApprovalForAll(seller, marketplaceContract.address, true);

      const { root, proofs } = merkleTree(tokenIds);

      const offer = [getTestItem721WithCriteria(root, toBN(1), toBN(1))];

      const consideration = [
        getItemETH(parseEther("10"), parseEther("10"), seller.address),
        getItemETH(parseEther("1"), parseEther("1"), zone.address),
        getItemETH(parseEther("1"), parseEther("1"), owner.address),
      ];

      const criteriaResolvers = [
        buildResolver(0, 0, 0, nftId, proofs[nftId.toString()]),
      ];

      const { order, orderHash, value } = await createOrder(
        seller,
        zone,
        offer,
        consideration,
        0, // FULL_OPEN
        criteriaResolvers
      );

      criteriaResolvers[0].identifier = criteriaResolvers[0].identifier.add(1);

      await expect(
        marketplaceContract
          .connect(buyer)
          .fulfillAdvancedOrder(
            order,
            criteriaResolvers,
            toKey(0),
            ethers.constants.AddressZero,
            {
              value,
            }
          )
      ).to.be.revertedWithCustomError(marketplaceContract, "InvalidProof");

      criteriaResolvers[0].identifier = criteriaResolvers[0].identifier.sub(1);

      await withBalanceChecks([order], 0, criteriaResolvers, async () => {
        const tx = marketplaceContract
          .connect(buyer)
          .fulfillAdvancedOrder(
            order,
            criteriaResolvers,
            toKey(0),
            ethers.constants.AddressZero,
            {
              value,
            }
          );
        const receipt = await (await tx).wait();
        await checkExpectedEvents(
          tx,
          receipt,
          [
            {
              order,
              orderHash,
              fulfiller: buyer.address,
              fulfillerConduitKey: toKey(0),
            },
          ],
          undefined,
          criteriaResolvers
        );

        return receipt;
      });
    });
    it("Reverts on attempts to transfer >1 ERC721 in single transfer", async () => {
      // Seller mints nft
      const nftId = await mintAndApprove721(
        seller,
        marketplaceContract.address
      );

      const offer = [
        getTestItem721(nftId, toBN(2), toBN(2), undefined, testERC721.address),
      ];

      const consideration = [
        getItemETH(parseEther("10"), parseEther("10"), seller.address),
        getItemETH(parseEther("1"), parseEther("1"), zone.address),
        getItemETH(parseEther("1"), parseEther("1"), owner.address),
      ];

      const { order, value } = await createOrder(
        seller,
        zone,
        offer,
        consideration,
        0 // FULL_OPEN
      );

      await expect(
        marketplaceContract.connect(buyer).fulfillOrder(order, toKey(0), {
          value,
        })
      )
        .to.be.revertedWithCustomError(
          marketplaceContract,
          "InvalidERC721TransferAmount"
        )
        .withArgs(2);
    });
    it("Reverts on attempts to transfer >1 ERC721 in single transfer (basic)", async () => {
      // Seller mints nft
      const nftId = await mintAndApprove721(
        seller,
        marketplaceContract.address
      );

      const offer = [
        getTestItem721(nftId, toBN(2), toBN(2), undefined, testERC721.address),
      ];

      const consideration = [
        getItemETH(parseEther("10"), parseEther("10"), seller.address),
        getItemETH(parseEther("1"), parseEther("1"), zone.address),
        getItemETH(parseEther("1"), parseEther("1"), owner.address),
      ];

      const { order, value } = await createOrder(
        seller,
        zone,
        offer,
        consideration,
        0 // FULL_OPEN
      );

      const basicOrderParameters = getBasicOrderParameters(
        0, // EthForERC721
        order
      );

      await expect(
        marketplaceContract
          .connect(buyer)
          .fulfillBasicOrder(basicOrderParameters, {
            value,
          })
      )
        .to.be.revertedWithCustomError(
          marketplaceContract,
          "InvalidERC721TransferAmount"
        )
        .withArgs(2);
    });
    it("Reverts on attempts to transfer >1 ERC721 in single transfer via conduit", async () => {
      const nftId = await mintAndApprove721(seller, conduitOne.address, 0);

      const offer = [
        getTestItem721(nftId, toBN(2), toBN(2), undefined, testERC721.address),
      ];

      const consideration = [
        getItemETH(parseEther("10"), parseEther("10"), seller.address),
        getItemETH(parseEther("1"), parseEther("1"), zone.address),
        getItemETH(parseEther("1"), parseEther("1"), owner.address),
      ];

      const { order, value } = await createOrder(
        seller,
        zone,
        offer,
        consideration,
        0, // FULL_OPEN
        [],
        null,
        seller,
        ethers.constants.HashZero,
        conduitKeyOne
      );

      await expect(
        marketplaceContract.connect(buyer).fulfillOrder(order, toKey(0), {
          value,
        })
      )
        .to.be.revertedWithCustomError(
          marketplaceContract,
          "InvalidERC721TransferAmount"
        )
        .withArgs(2);
    });
  });

  describe("Out of timespan", async () => {
    it("Reverts on orders that have not started (standard)", async () => {
      // Seller mints nft
      const nftId = await mintAndApprove721(
        seller,
        marketplaceContract.address
      );

      const offer = [getTestItem721(nftId)];

      const consideration = [
        getItemETH(parseEther("10"), parseEther("10"), seller.address),
        getItemETH(parseEther("1"), parseEther("1"), zone.address),
        getItemETH(parseEther("1"), parseEther("1"), owner.address),
      ];

      const { order, value, startTime, endTime } = await createOrder(
        seller,
        zone,
        offer,
        consideration,
        0, // FULL_OPEN
        [],
        "NOT_STARTED"
      );

      await expect(
        marketplaceContract.connect(buyer).fulfillOrder(order, toKey(0), {
          value,
        })
      )
        .to.be.revertedWithCustomError(marketplaceContract, "InvalidTime")
        .withArgs(startTime, endTime);
    });
    it("Reverts on orders that have expired (standard)", async () => {
      // Seller mints nft
      const nftId = await mintAndApprove721(
        seller,
        marketplaceContract.address
      );

      const offer = [getTestItem721(nftId)];

      const consideration = [
        getItemETH(parseEther("10"), parseEther("10"), seller.address),
        getItemETH(parseEther("1"), parseEther("1"), zone.address),
        getItemETH(parseEther("1"), parseEther("1"), owner.address),
      ];

      const { order, value, startTime, endTime } = await createOrder(
        seller,
        zone,
        offer,
        consideration,
        0, // FULL_OPEN
        [],
        "EXPIRED"
      );

      await expect(
        marketplaceContract.connect(buyer).fulfillOrder(order, toKey(0), {
          value,
        })
      )
        .to.be.revertedWithCustomError(marketplaceContract, "InvalidTime")
        .withArgs(startTime, endTime);
    });
    it("Reverts on orders that have not started (basic)", async () => {
      // Seller mints nft
      const nftId = await mintAndApprove721(
        seller,
        marketplaceContract.address
      );

      const offer = [getTestItem721(nftId)];

      const consideration = [
        getItemETH(parseEther("10"), parseEther("10"), seller.address),
        getItemETH(parseEther("1"), parseEther("1"), zone.address),
        getItemETH(parseEther("1"), parseEther("1"), owner.address),
      ];

      const { order, value, startTime, endTime } = await createOrder(
        seller,
        zone,
        offer,
        consideration,
        0, // FULL_OPEN
        [],
        "NOT_STARTED"
      );

      const basicOrderParameters = getBasicOrderParameters(
        0, // EthForERC721
        order
      );

      await expect(
        marketplaceContract
          .connect(buyer)
          .fulfillBasicOrder(basicOrderParameters, {
            value,
          })
      )
        .to.be.revertedWithCustomError(marketplaceContract, "InvalidTime")
        .withArgs(startTime, endTime);
    });
    it("Reverts on orders that have expired (basic)", async () => {
      // Seller mints nft
      const nftId = await mintAndApprove721(
        seller,
        marketplaceContract.address
      );

      const offer = [getTestItem721(nftId)];

      const consideration = [
        getItemETH(parseEther("10"), parseEther("10"), seller.address),
        getItemETH(parseEther("1"), parseEther("1"), zone.address),
        getItemETH(parseEther("1"), parseEther("1"), owner.address),
      ];

      const { order, value, startTime, endTime } = await createOrder(
        seller,
        zone,
        offer,
        consideration,
        0, // FULL_OPEN
        [],
        "EXPIRED"
      );

      const basicOrderParameters = getBasicOrderParameters(
        0, // EthForERC721
        order
      );

      await expect(
        marketplaceContract
          .connect(buyer)
          .fulfillBasicOrder(basicOrderParameters, {
            value,
          })
      )
        .to.be.revertedWithCustomError(marketplaceContract, "InvalidTime")
        .withArgs(startTime, endTime);
    });
    it("Reverts on orders that have not started (match)", async () => {
      // Seller mints nft
      const nftId = await mintAndApprove721(
        seller,
        marketplaceContract.address
      );

      const offer = [getTestItem721(nftId)];

      const consideration = [
        getItemETH(parseEther("10"), parseEther("10"), seller.address),
        getItemETH(parseEther("1"), parseEther("1"), zone.address),
        getItemETH(parseEther("1"), parseEther("1"), owner.address),
      ];

      const { order, value, startTime, endTime } = await createOrder(
        seller,
        zone,
        offer,
        consideration,
        0, // FULL_OPEN
        [],
        "NOT_STARTED"
      );

      const { mirrorOrder } = await createMirrorBuyNowOrder(buyer, zone, order);

      await expect(
        marketplaceContract
          .connect(owner)
          .matchOrders([order, mirrorOrder], defaultBuyNowMirrorFulfillment, {
            value,
          })
      )
        .to.be.revertedWithCustomError(marketplaceContract, "InvalidTime")
        .withArgs(startTime, endTime);
    });
    it("Reverts on orders that have expired (match)", async () => {
      // Seller mints nft
      const nftId = await mintAndApprove721(
        seller,
        marketplaceContract.address
      );

      const offer = [getTestItem721(nftId)];

      const consideration = [
        getItemETH(parseEther("10"), parseEther("10"), seller.address),
        getItemETH(parseEther("1"), parseEther("1"), zone.address),
        getItemETH(parseEther("1"), parseEther("1"), owner.address),
      ];

      const { order, value, startTime, endTime } = await createOrder(
        seller,
        zone,
        offer,
        consideration,
        0, // FULL_OPEN
        [],
        "EXPIRED"
      );

      const { mirrorOrder } = await createMirrorBuyNowOrder(buyer, zone, order);

      await expect(
        marketplaceContract
          .connect(owner)
          .matchOrders([order, mirrorOrder], defaultBuyNowMirrorFulfillment, {
            value,
          })
      )
        .to.be.revertedWithCustomError(marketplaceContract, "InvalidTime")
        .withArgs(startTime, endTime);
    });
  });

  describe("Insufficient amounts and bad items", async () => {
    it("Reverts when no ether is supplied (basic)", async () => {
      // Seller mints nft
      const nftId = await mintAndApprove721(
        seller,
        marketplaceContract.address
      );

      const offer = [getTestItem721(nftId)];

      const consideration = [
        getItemETH(parseEther("10"), parseEther("10"), seller.address),
        getItemETH(parseEther("1"), parseEther("1"), zone.address),
        getItemETH(parseEther("1"), parseEther("1"), owner.address),
      ];

      const { order, orderHash, value } = await createOrder(
        seller,
        zone,
        offer,
        consideration,
        0 // FULL_OPEN
      );

      const basicOrderParameters = getBasicOrderParameters(
        0, // EthForERC721
        order
      );

      await expect(
        marketplaceContract
          .connect(buyer)
          .fulfillBasicOrder(basicOrderParameters, {
            value: toBN(0),
          })
      ).to.be.revertedWithCustomError(marketplaceContract, "InvalidMsgValue");

      await withBalanceChecks([order], 0, undefined, async () => {
        const tx = marketplaceContract
          .connect(buyer)
          .fulfillBasicOrder(basicOrderParameters, {
            value,
          });
        const receipt = await (await tx).wait();
        await checkExpectedEvents(tx, receipt, [
          {
            order,
            orderHash,
            fulfiller: buyer.address,
          },
        ]);

        return receipt;
      });
    });
    it("Reverts when not enough ether is supplied (basic)", async () => {
      // Seller mints nft
      const nftId = await mintAndApprove721(
        seller,
        marketplaceContract.address
      );

      const offer = [getTestItem721(nftId)];

      const consideration = [
        getItemETH(parseEther("10"), parseEther("10"), seller.address),
        getItemETH(parseEther("1"), parseEther("1"), zone.address),
        getItemETH(parseEther("1"), parseEther("1"), owner.address),
      ];

      const { order, orderHash, value } = await createOrder(
        seller,
        zone,
        offer,
        consideration,
        0 // FULL_OPEN
      );

      const basicOrderParameters = getBasicOrderParameters(
        0, // EthForERC721
        order
      );

      await expect(
        marketplaceContract
          .connect(buyer)
          .fulfillBasicOrder(basicOrderParameters, {
            value: toBN(1),
          })
      ).to.be.revertedWithCustomError(
        marketplaceContract,
        "InsufficientEtherSupplied"
      );

      await expect(
        marketplaceContract
          .connect(buyer)
          .fulfillBasicOrder(basicOrderParameters, {
            value: value.sub(1),
          })
      ).to.be.revertedWithCustomError(
        marketplaceContract,
        "InsufficientEtherSupplied"
      );

      await withBalanceChecks([order], 0, undefined, async () => {
        const tx = marketplaceContract
          .connect(buyer)
          .fulfillBasicOrder(basicOrderParameters, {
            value,
          });
        const receipt = await (await tx).wait();
        await checkExpectedEvents(tx, receipt, [
          {
            order,
            orderHash,
            fulfiller: buyer.address,
          },
        ]);

        return receipt;
      });
    });
    it("Reverts when not enough ether is supplied as offer item (match)", async () => {
      // NOTE: this is a ridiculous scenario, buyer is paying the seller's offer
      const offer = [getItemETH(parseEther("10"), parseEther("10"))];

      const consideration = [
        getItemETH(parseEther("1"), parseEther("1"), seller.address),
        getItemETH(parseEther("1"), parseEther("1"), zone.address),
        getItemETH(parseEther("1"), parseEther("1"), owner.address),
      ];

      const { order, value } = await createOrder(
        seller,
        zone,
        offer,
        consideration,
        0 // FULL_OPEN
      );

      const { mirrorOrder } = await createMirrorBuyNowOrder(buyer, zone, order);

      const fulfillments = defaultBuyNowMirrorFulfillment;

      const executions = await simulateMatchOrders(
        marketplaceContract,
        [order, mirrorOrder],
        fulfillments,
        owner,
        value
      );

      expect(executions.length).to.equal(4);

      await expect(
        marketplaceContract
          .connect(buyer)
          .matchOrders([order, mirrorOrder], fulfillments, {
            value: toBN(1),
          })
      ).to.be.revertedWithCustomError(
        marketplaceContract,
        "InsufficientEtherSupplied"
      );

      await expect(
        marketplaceContract
          .connect(buyer)
          .matchOrders([order, mirrorOrder], fulfillments, {
            value: parseEther("9.999999"),
          })
      ).to.be.revertedWithCustomError(
        marketplaceContract,
        "InsufficientEtherSupplied"
      );

      await marketplaceContract
        .connect(buyer)
        .matchOrders([order, mirrorOrder], fulfillments, {
          value: parseEther("13"),
        });
    });
    it("Reverts when not enough ether is supplied (standard + advanced)", async () => {
      // Seller mints nft
      const { nftId, amount } = await mintAndApprove1155(
        seller,
        marketplaceContract.address,
        10000
      );

      const offer = [getTestItem1155(nftId, amount.mul(10), amount.mul(10))];

      const consideration = [
        getItemETH(amount.mul(1000), amount.mul(1000), seller.address),
        getItemETH(amount.mul(10), amount.mul(10), zone.address),
        getItemETH(amount.mul(20), amount.mul(20), owner.address),
      ];

      const { order, orderHash, value } = await createOrder(
        seller,
        zone,
        offer,
        consideration,
        0 // FULL_OPEN
      );

      let orderStatus = await marketplaceContract.getOrderStatus(orderHash);

      expect({ ...orderStatus }).to.deep.equal(
        buildOrderStatus(false, false, 0, 0)
      );

      await expect(
        marketplaceContract
          .connect(buyer)
          .fulfillAdvancedOrder(
            order,
            [],
            toKey(0),
            ethers.constants.AddressZero,
            {
              value: toBN(1),
            }
          )
      ).to.be.revertedWithCustomError(
        marketplaceContract,
        "InsufficientEtherSupplied"
      );

      orderStatus = await marketplaceContract.getOrderStatus(orderHash);

      expect({ ...orderStatus }).to.deep.equal(
        buildOrderStatus(false, false, 0, 0)
      );

      await expect(
        marketplaceContract
          .connect(buyer)
          .fulfillAdvancedOrder(
            order,
            [],
            toKey(0),
            ethers.constants.AddressZero,
            {
              value: value.sub(1),
            }
          )
      ).to.be.revertedWithCustomError(
        marketplaceContract,
        "InsufficientEtherSupplied"
      );

      orderStatus = await marketplaceContract.getOrderStatus(orderHash);

      expect({ ...orderStatus }).to.deep.equal(
        buildOrderStatus(false, false, 0, 0)
      );

      // fulfill with a tiny bit extra to test for returning eth
      await withBalanceChecks([order], 0, [], async () => {
        const tx = marketplaceContract
          .connect(buyer)
          .fulfillAdvancedOrder(
            order,
            [],
            toKey(0),
            ethers.constants.AddressZero,
            {
              value: value.add(1),
            }
          );
        const receipt = await (await tx).wait();
        await checkExpectedEvents(
          tx,
          receipt,
          [
            {
              order,
              orderHash,
              fulfiller: buyer.address,
              fulfillerConduitKey: toKey(0),
            },
          ],
          undefined,
          []
        );

        return receipt;
      });

      orderStatus = await marketplaceContract.getOrderStatus(orderHash);

      expect({ ...orderStatus }).to.deep.equal(
        buildOrderStatus(true, false, 1, 1)
      );
    });
    it("Reverts when not enough ether is supplied (match)", async () => {
      // Seller mints nft
      const nftId = await mintAndApprove721(
        seller,
        marketplaceContract.address
      );

      const offer = [getTestItem721(nftId)];

      const consideration = [
        getItemETH(parseEther("10"), parseEther("10"), seller.address),
        getItemETH(parseEther("1"), parseEther("1"), zone.address),
        getItemETH(parseEther("1"), parseEther("1"), owner.address),
      ];

      const { order, orderHash, value } = await createOrder(
        seller,
        zone,
        offer,
        consideration,
        0 // FULL_OPEN
      );

      const { mirrorOrder, mirrorOrderHash } = await createMirrorBuyNowOrder(
        buyer,
        zone,
        order
      );

      const fulfillments = defaultBuyNowMirrorFulfillment;

      const executions = await simulateMatchOrders(
        marketplaceContract,
        [order, mirrorOrder],
        fulfillments,
        owner,
        value
      );

      expect(executions.length).to.equal(4);

      await expect(
        marketplaceContract
          .connect(owner)
          .matchOrders([order, mirrorOrder], fulfillments, {
            value: toBN(1),
          })
      ).to.be.revertedWithCustomError(
        marketplaceContract,
        "InsufficientEtherSupplied"
      );

      await expect(
        marketplaceContract
          .connect(owner)
          .matchOrders([order, mirrorOrder], fulfillments, {
            value: value.sub(1),
          })
      ).to.be.revertedWithCustomError(
        marketplaceContract,
        "InsufficientEtherSupplied"
      );

      const tx = marketplaceContract
        .connect(owner)
        .matchOrders([order, mirrorOrder], fulfillments, {
          value,
        });
      const receipt = await (await tx).wait();
      await checkExpectedEvents(
        tx,
        receipt,
        [
          {
            order,
            orderHash,
            fulfiller: ethers.constants.AddressZero,
          },
          {
            order: mirrorOrder,
            orderHash: mirrorOrderHash,
            fulfiller: ethers.constants.AddressZero,
          },
        ],
        executions
      );
      return receipt;
    });
    it("Reverts when ether is supplied to a non-payable route (basic)", async () => {
      // Seller mints nft
      const nftId = randomBN();
      const offer = [getTestItem721(nftId)];

      const consideration = [
        getItemETH(parseEther("10"), parseEther("10"), seller.address),
        getItemETH(parseEther("1"), parseEther("1"), zone.address),
        getItemETH(
          parseEther("1"),
          parseEther("1"),
          marketplaceContract.address
        ),
      ];

      const { order } = await createOrder(
        seller,
        zone,
        offer,
        consideration,
        0 // FULL_OPEN
      );

      const basicOrderParameters = getBasicOrderParameters(
        2, // ERC20_TO_ERC721
        order
      );

      await expect(
        marketplaceContract
          .connect(buyer)
          .fulfillBasicOrder(basicOrderParameters, {
            value: 1,
          })
      )
        .to.be.revertedWithCustomError(marketplaceContract, "InvalidMsgValue")
        .withArgs(1);
    });

    it(`Reverts when ether transfer fails (returndata)${
      process.env.REFERENCE ? " — SKIPPED ON REFERENCE" : ""
    }`, async () => {
      if (process.env.REFERENCE) {
        return;
      }

      const recipient = await (
        await ethers.getContractFactory("ExcessReturnDataRecipient")
      ).deploy();
      const setup = async () => {
        const nftId = await mintAndApprove721(
          seller,
          marketplaceContract.address
        );

        // Buyer mints ERC20
        const tokenAmount = minRandom(100);
        await testERC20.mint(buyer.address, tokenAmount);

        // Seller approves marketplace contract to transfer NFT
        await set721ApprovalForAll(seller, marketplaceContract.address, true);

        // Buyer approves marketplace contract to transfer tokens

        await expect(
          testERC20
            .connect(buyer)
            .approve(marketplaceContract.address, tokenAmount)
        )
          .to.emit(testERC20, "Approval")
          .withArgs(buyer.address, marketplaceContract.address, tokenAmount);
        const offer = [getTestItem721(nftId)];

        const consideration = [
          getItemETH(parseEther("10"), parseEther("10"), seller.address),
          getItemETH(parseEther("1"), parseEther("1"), recipient.address),
        ];

        const { order } = await createOrder(
          seller,
          zone,
          offer,
          consideration,
          0 // FULL_OPEN
        );

        const basicOrderParameters = getBasicOrderParameters(
          0, // EthForERC721
          order
        );
        return basicOrderParameters;
      };
      let basicOrderParameters = await setup();
      const baseGas = await marketplaceContract
        .connect(buyer)
        .estimateGas.fulfillBasicOrder(basicOrderParameters, {
          value: parseEther("12"),
        });

      // TODO: clean *this* up
      basicOrderParameters = await setup();
      await recipient.setRevertDataSize(1);

      await expect(
        marketplaceContract
          .connect(buyer)
          .fulfillBasicOrder(basicOrderParameters, {
            value: parseEther("12"),
            gasLimit: (hre as any).__SOLIDITY_COVERAGE_RUNNING
              ? baseGas.add(35000)
              : baseGas.add(1000),
          })
      ).to.be.revertedWithCustomError(
        marketplaceContract,
        "EtherTransferGenericFailure"
      );
    });

    it("Reverts when ether transfer fails (basic)", async () => {
      // Seller mints nft
      const nftId = await mintAndApprove721(
        seller,
        marketplaceContract.address
      );

      // Buyer mints ERC20
      const tokenAmount = minRandom(100);
      await testERC20.mint(buyer.address, tokenAmount);

      // Seller approves marketplace contract to transfer NFT
      await set721ApprovalForAll(seller, marketplaceContract.address, true);

      // Buyer approves marketplace contract to transfer tokens

      await expect(
        testERC20
          .connect(buyer)
          .approve(marketplaceContract.address, tokenAmount)
      )
        .to.emit(testERC20, "Approval")
        .withArgs(buyer.address, marketplaceContract.address, tokenAmount);

      const offer = [getTestItem721(nftId)];

      const consideration = [
        getItemETH(parseEther("10"), parseEther("10"), seller.address),
        getItemETH(parseEther("1"), parseEther("1"), zone.address),
        getItemETH(
          parseEther("1"),
          parseEther("1"),
          marketplaceContract.address
        ),
      ];

      const { order } = await createOrder(
        seller,
        zone,
        offer,
        consideration,
        0 // FULL_OPEN
      );

      const basicOrderParameters = getBasicOrderParameters(
        0, // EthForERC721
        order
      );

      await expect(
        marketplaceContract
          .connect(buyer)
          .fulfillBasicOrder(basicOrderParameters, {
            value: parseEther("12"),
          })
      )
        .to.be.revertedWithCustomError(
          marketplaceContract,
          "EtherTransferGenericFailure"
        )
        .withArgs(marketplaceContract.address, parseEther("1"));
    });
    it("Reverts when tokens are not approved", async () => {
      // Seller mints nft
      const { nftId, amount } = await mintAndApprove1155(
        seller,
        marketplaceContract.address,
        10000
      );

      // Buyer mints ERC20
      const tokenAmount = minRandom(100);
      await testERC20.mint(buyer.address, tokenAmount);

      const offer = [getTestItem1155(nftId, amount.mul(10), amount.mul(10))];

      const consideration = [
        getTestItem20(amount.mul(1000), amount.mul(1000), seller.address),
        getTestItem20(amount.mul(10), amount.mul(10), zone.address),
        getTestItem20(amount.mul(20), amount.mul(20), owner.address),
      ];

      const { order, orderHash, value } = await createOrder(
        seller,
        zone,
        offer,
        consideration,
        0 // FULL_OPEN
      );

      await expect(
        marketplaceContract
          .connect(buyer)
          .fulfillAdvancedOrder(
            order,
            [],
            toKey(0),
            ethers.constants.AddressZero,
            {
              value,
            }
          )
      ).to.be.reverted; // panic code thrown by underlying 721

      let orderStatus = await marketplaceContract.getOrderStatus(orderHash);

      expect({ ...orderStatus }).to.deep.equal(
        buildOrderStatus(false, false, 0, 0)
      );

      // Buyer approves marketplace contract to transfer tokens
      await expect(
        testERC20
          .connect(buyer)
          .approve(marketplaceContract.address, tokenAmount)
      )
        .to.emit(testERC20, "Approval")
        .withArgs(buyer.address, marketplaceContract.address, tokenAmount);

      await withBalanceChecks([order], 0, [], async () => {
        const tx = marketplaceContract
          .connect(buyer)
          .fulfillAdvancedOrder(
            order,
            [],
            toKey(0),
            ethers.constants.AddressZero,
            {
              value,
            }
          );
        const receipt = await (await tx).wait();
        await checkExpectedEvents(
          tx,
          receipt,
          [
            {
              order,
              orderHash,
              fulfiller: buyer.address,
              fulfillerConduitKey: toKey(0),
            },
          ],
          undefined,
          []
        );

        return receipt;
      });

      orderStatus = await marketplaceContract.getOrderStatus(orderHash);
      expect({ ...orderStatus }).to.deep.equal(
        buildOrderStatus(true, false, 1, 1)
      );
    });
    it("Reverts when 1155 token transfer reverts", async () => {
      // Seller mints nft
      const { nftId, amount } = await mint1155(seller, 10000);

      const offer = [getTestItem1155(nftId, amount.mul(10), amount.mul(10))];

      const consideration = [
        getItemETH(parseEther("10"), parseEther("10"), seller.address),
      ];

      const { order, value } = await createOrder(
        seller,
        zone,
        offer,
        consideration,
        0 // FULL_OPEN
      );

      await expect(
        marketplaceContract
          .connect(buyer)
          .fulfillAdvancedOrder(
            order,
            [],
            toKey(0),
            ethers.constants.AddressZero,
            {
              value,
            }
          )
      ).to.be.revertedWith("NOT_AUTHORIZED");
    });
    it("Reverts when 1155 token transfer reverts (via conduit)", async () => {
      // Seller mints nft
      const { nftId, amount } = await mint1155(seller, 10000);

      const offer = [getTestItem1155(nftId, amount.mul(10), amount.mul(10))];

      const consideration = [
        getItemETH(parseEther("10"), parseEther("10"), seller.address),
      ];

      const { order, value } = await createOrder(
        seller,
        zone,
        offer,
        consideration,
        0, // FULL_OPEN
        [],
        null,
        seller,
        ethers.constants.HashZero,
        conduitKeyOne
      );

      await expect(
        marketplaceContract
          .connect(buyer)
          .fulfillAdvancedOrder(
            order,
            [],
            toKey(0),
            ethers.constants.AddressZero,
            {
              value,
            }
          )
      ).to.be.revertedWith("NOT_AUTHORIZED");
    });

    // Skip this test when testing the reference contract
    if (!process.env.REFERENCE) {
      it("Reverts when 1155 token transfer reverts (via conduit, returndata)", async () => {
        const recipient = await (
          await ethers.getContractFactory("ExcessReturnDataRecipient")
        ).deploy();

        const setup = async () => {
          // seller mints ERC20
          const tokenAmount = minRandom(100);
          await testERC20.mint(seller.address, tokenAmount);

          // Seller approves conduit contract to transfer tokens
          await expect(
            testERC20.connect(seller).approve(conduitOne.address, tokenAmount)
          )
            .to.emit(testERC20, "Approval")
            .withArgs(seller.address, conduitOne.address, tokenAmount);

          // Buyer mints nft
          const nftId = randomBN();
          const amount = toBN(randomBN(2));
          await testERC1155.mint(buyer.address, nftId, amount.mul(10000));

          // Buyer approves conduit contract to transfer NFTs
          await expect(
            testERC1155
              .connect(buyer)
              .setApprovalForAll(conduitOne.address, true)
          )
            .to.emit(testERC1155, "ApprovalForAll")
            .withArgs(buyer.address, conduitOne.address, true);

          const offer = [getTestItem20(tokenAmount, tokenAmount)];

          const consideration = [
            getTestItem1155(
              nftId,
              amount.mul(10),
              amount.mul(10),
              undefined,
              recipient.address
            ),
          ];

          const { order, value } = await createOrder(
            seller,
            zone,
            offer,
            consideration,
            0, // FULL_OPEN
            [],
            undefined,
            seller,
            ethers.constants.HashZero,
            conduitKeyOne
          );

          return {
            order,
            value,
          };
        };

        const { order: initialOrder, value } = await setup();
        const baseGas = await marketplaceContract
          .connect(buyer)
          .estimateGas.fulfillAdvancedOrder(
            initialOrder,
            [],
            conduitKeyOne,
            ethers.constants.AddressZero,
            {
              value,
            }
          );

        // TODO: clean *this* up
        const { order } = await setup();
        await recipient.setRevertDataSize(1);
        await expect(
          marketplaceContract
            .connect(buyer)
            .fulfillAdvancedOrder(
              order,
              [],
              conduitKeyOne,
              ethers.constants.AddressZero,
              {
                value,
                gasLimit: baseGas.add(74000),
              }
            )
        ).to.be.revertedWithCustomError(
          marketplaceContract,
          "InvalidCallToConduit"
        );
      });
    }

    it("Reverts when transferred item amount is zero", async () => {
      // Seller mints nft
      const { nftId, amount } = await mintAndApprove1155(
        seller,
        marketplaceContract.address,
        10000
      );

      // Buyer mints ERC20
      const tokenAmount = minRandom(100);
      await testERC20.mint(buyer.address, tokenAmount);

      // Buyer approves marketplace contract to transfer tokens

      await expect(
        testERC20
          .connect(buyer)
          .approve(marketplaceContract.address, tokenAmount)
      )
        .to.emit(testERC20, "Approval")
        .withArgs(buyer.address, marketplaceContract.address, tokenAmount);

      const offer = [getTestItem1155(nftId, 0, 0, undefined)];

      const consideration = [
        getTestItem20(amount.mul(1000), amount.mul(1000), seller.address),
        getTestItem20(amount.mul(10), amount.mul(10), zone.address),
        getTestItem20(amount.mul(20), amount.mul(20), owner.address),
      ];

      const { order, value } = await createOrder(
        seller,
        zone,
        offer,
        consideration,
        0 // FULL_OPEN
      );

      await expect(
        marketplaceContract
          .connect(buyer)
          .fulfillAdvancedOrder(
            order,
            [],
            toKey(0),
            ethers.constants.AddressZero,
            {
              value,
            }
          )
      ).to.be.revertedWithCustomError(marketplaceContract, "MissingItemAmount");
    });
    it("Reverts when ERC20 tokens return falsey values", async () => {
      // Seller mints nft
      const { nftId, amount } = await mintAndApprove1155(
        seller,
        marketplaceContract.address,
        10000
      );

      // Buyer mints ERC20
      const tokenAmount = minRandom(100);
      await testERC20.mint(buyer.address, tokenAmount);

      // Buyer approves marketplace contract to transfer tokens

      await expect(
        testERC20
          .connect(buyer)
          .approve(marketplaceContract.address, tokenAmount)
      )
        .to.emit(testERC20, "Approval")
        .withArgs(buyer.address, marketplaceContract.address, tokenAmount);

      const offer = [getTestItem1155(nftId, amount.mul(10), amount.mul(10))];

      const consideration = [
        getTestItem20(amount.mul(1000), amount.mul(1000), seller.address),
        getTestItem20(amount.mul(10), amount.mul(10), zone.address),
        getTestItem20(amount.mul(20), amount.mul(20), owner.address),
      ];

      const { order, orderHash, value } = await createOrder(
        seller,
        zone,
        offer,
        consideration,
        0 // FULL_OPEN
      );

      // block transfers
      await testERC20.blockTransfer(true);

      expect(await testERC20.blocked()).to.be.true;

      await expect(
        marketplaceContract
          .connect(buyer)
          .fulfillAdvancedOrder(
            order,
            [],
            toKey(0),
            ethers.constants.AddressZero,
            {
              value,
            }
          )
      ).to.be.reverted; // TODO: hardhat can't find error msg on IR pipeline

      let orderStatus = await marketplaceContract.getOrderStatus(orderHash);

      expect({ ...orderStatus }).to.deep.equal(
        buildOrderStatus(false, false, 0, 0)
      );

      await testERC20.blockTransfer(false);

      expect(await testERC20.blocked()).to.be.false;

      await withBalanceChecks([order], 0, [], async () => {
        const tx = marketplaceContract
          .connect(buyer)
          .fulfillAdvancedOrder(
            order,
            [],
            toKey(0),
            ethers.constants.AddressZero,
            {
              value,
            }
          );
        const receipt = await (await tx).wait();
        await checkExpectedEvents(
          tx,
          receipt,
          [
            {
              order,
              orderHash,
              fulfiller: buyer.address,
              fulfillerConduitKey: toKey(0),
            },
          ],
          undefined,
          []
        );

        return receipt;
      });

      orderStatus = await marketplaceContract.getOrderStatus(orderHash);

      expect({ ...orderStatus }).to.deep.equal(
        buildOrderStatus(true, false, 1, 1)
      );
    });
    it("Works when ERC20 tokens return falsey values", async () => {
      // Seller mints nft
      const { nftId, amount } = await mintAndApprove1155(
        seller,
        marketplaceContract.address,
        10000
      );

      // Buyer mints ERC20
      const tokenAmount = minRandom(100);
      await testERC20.mint(buyer.address, tokenAmount);

      // Buyer approves marketplace contract to transfer tokens

      await expect(
        testERC20
          .connect(buyer)
          .approve(marketplaceContract.address, tokenAmount)
      )
        .to.emit(testERC20, "Approval")
        .withArgs(buyer.address, marketplaceContract.address, tokenAmount);

      const offer = [getTestItem1155(nftId, amount.mul(10), amount.mul(10))];

      const consideration = [
        getTestItem20(amount.mul(1000), amount.mul(1000), seller.address),
        getTestItem20(amount.mul(10), amount.mul(10), zone.address),
        getTestItem20(amount.mul(20), amount.mul(20), owner.address),
      ];

      const { order, orderHash, value } = await createOrder(
        seller,
        zone,
        offer,
        consideration,
        0 // FULL_OPEN
      );

      await testERC20.setNoReturnData(true);

      expect(await testERC20.noReturnData()).to.be.true;

      await withBalanceChecks([order], 0, [], async () => {
        const tx = marketplaceContract
          .connect(buyer)
          .fulfillAdvancedOrder(
            order,
            [],
            toKey(0),
            ethers.constants.AddressZero,
            {
              value,
            }
          );
        const receipt = await (await tx).wait();
        await checkExpectedEvents(
          tx,
          receipt,
          [
            {
              order,
              orderHash,
              fulfiller: buyer.address,
              fulfillerConduitKey: toKey(0),
            },
          ],
          undefined,
          []
        );

        return receipt;
      });

      const orderStatus = await marketplaceContract.getOrderStatus(orderHash);

      expect({ ...orderStatus }).to.deep.equal(
        buildOrderStatus(true, false, 1, 1)
      );

      await testERC20.setNoReturnData(false);

      expect(await testERC20.noReturnData()).to.be.false;
    });

    it("Reverts when ERC20 tokens return falsey values (via conduit)", async () => {
      // Seller mints nft
      const { nftId, amount } = await mint1155(seller, 10000);

      // Seller approves conduit contract to transfer NFTs
      await set1155ApprovalForAll(seller, conduitOne.address, true);

      // Buyer mints ERC20
      const tokenAmount = minRandom(100);
      await testERC20.mint(buyer.address, tokenAmount);

      // Buyer approves conduit contract to transfer tokens

      await expect(
        testERC20.connect(buyer).approve(conduitOne.address, tokenAmount)
      )
        .to.emit(testERC20, "Approval")
        .withArgs(buyer.address, conduitOne.address, tokenAmount);

      // Seller approves conduit contract to transfer tokens
      await expect(
        testERC20.connect(seller).approve(conduitOne.address, tokenAmount)
      )
        .to.emit(testERC20, "Approval")
        .withArgs(seller.address, conduitOne.address, tokenAmount);

      const offer = [getTestItem1155(nftId, amount.mul(10), amount.mul(10))];

      const consideration = [
        getTestItem20(amount.mul(1000), amount.mul(1000), seller.address),
        getTestItem20(amount.mul(10), amount.mul(10), zone.address),
        getTestItem20(amount.mul(20), amount.mul(20), owner.address),
      ];

      const { order, orderHash, value } = await createOrder(
        seller,
        zone,
        offer,
        consideration,
        0, // FULL_OPEN
        [],
        null,
        seller,
        ethers.constants.HashZero,
        conduitKeyOne
      );

      // block transfers
      await testERC20.blockTransfer(true);

      if (!process.env.REFERENCE) {
        const data = await marketplaceContract.interface.encodeFunctionData(
          "fulfillAdvancedOrder",
          [order, [], conduitKeyOne, ethers.constants.AddressZero]
        );

        const fullTx = await buyer.populateTransaction({
          from: buyer.address,
          to: marketplaceContract.address,
          value,
          data,
          gasLimit: 30_000_000,
        });

        const returnedData = await provider.call(fullTx);

        const expectedData = marketplaceContract.interface.encodeErrorResult(
          "BadReturnValueFromERC20OnTransfer",
          [testERC20.address, buyer.address, seller.address, amount.mul(1000)]
        );

        expect(returnedData).to.equal(expectedData);

        let success = false;

        try {
          const tx = await marketplaceContract
            .connect(buyer)
            .fulfillAdvancedOrder(
              order,
              [],
              conduitKeyOne,
              ethers.constants.AddressZero,
              {
                value,
              }
            );

          const receipt = await tx.wait();
          success = receipt.status === 1;
        } catch (err) {}

        expect(success).to.be.false;
      } else {
        await expect(
          marketplaceContract
            .connect(buyer)
            .fulfillAdvancedOrder(
              order,
              [],
              conduitKeyOne,
              ethers.constants.AddressZero,
              {
                value,
              }
            )
        ).to.be.reverted;
      }

      let orderStatus = await marketplaceContract.getOrderStatus(orderHash);

      expect(orderStatus.isValidated).to.equal(false);
      expect(orderStatus.isCancelled).to.equal(false);
      expect(orderStatus.totalFilled.toString()).to.equal("0");
      expect(orderStatus.totalSize.toString()).to.equal("0");

      await testERC20.blockTransfer(false);

      await withBalanceChecks([order], 0, [], async () => {
        const tx = marketplaceContract
          .connect(buyer)
          .fulfillAdvancedOrder(
            order,
            [],
            conduitKeyOne,
            ethers.constants.AddressZero,
            {
              value,
            }
          );
        const receipt = await (await tx).wait();
        await checkExpectedEvents(
          tx,
          receipt,
          [
            {
              order,
              orderHash,
              fulfiller: buyer.address,
              fulfillerConduitKey: conduitKeyOne,
            },
          ],
          undefined,
          []
        );

        return receipt;
      });

      orderStatus = await marketplaceContract.getOrderStatus(orderHash);

      expect(orderStatus.isValidated).to.equal(true);
      expect(orderStatus.isCancelled).to.equal(false);
      expect(orderStatus.totalFilled.toString()).to.equal("1");
      expect(orderStatus.totalSize.toString()).to.equal("1");
    });

    it("Reverts when providing non-existent conduit", async () => {
      // Seller mints nft
      const { nftId, amount } = await mint1155(seller, 10000);

      // Seller approves conduit contract to transfer NFTs
      await set1155ApprovalForAll(seller, conduitOne.address, true);

      // Buyer mints ERC20
      const tokenAmount = minRandom(100);
      await testERC20.mint(buyer.address, tokenAmount);

      // Buyer approves conduit contract to transfer tokens
      await expect(
        testERC20.connect(buyer).approve(conduitOne.address, tokenAmount)
      )
        .to.emit(testERC20, "Approval")
        .withArgs(buyer.address, conduitOne.address, tokenAmount);

      // Seller approves conduit contract to transfer tokens
      await expect(
        testERC20.connect(seller).approve(conduitOne.address, tokenAmount)
      )
        .to.emit(testERC20, "Approval")
        .withArgs(seller.address, conduitOne.address, tokenAmount);

      const offer = [getTestItem1155(nftId, amount.mul(10), amount.mul(10))];

      const consideration = [
        getTestItem20(amount.mul(1000), amount.mul(1000), seller.address),
        getTestItem20(amount.mul(10), amount.mul(10), zone.address),
        getTestItem20(amount.mul(20), amount.mul(20), owner.address),
      ];

      const { order, orderHash, value } = await createOrder(
        seller,
        zone,
        offer,
        consideration,
        0, // FULL_OPEN
        [],
        null,
        seller,
        ethers.constants.HashZero,
        conduitKeyOne
      );

      const badKey = ethers.constants.HashZero.slice(0, -1) + "2";

      await expect(
        marketplaceContract
          .connect(buyer)
          .fulfillAdvancedOrder(
            order,
            [],
            badKey,
            ethers.constants.AddressZero,
            {
              value,
            }
          )
      ).to.be.revertedWithCustomError(marketplaceContract, "InvalidConduit");

      let orderStatus = await marketplaceContract.getOrderStatus(orderHash);

      expect(orderStatus.isValidated).to.equal(false);
      expect(orderStatus.isCancelled).to.equal(false);
      expect(orderStatus.totalFilled.toString()).to.equal("0");
      expect(orderStatus.totalSize.toString()).to.equal("0");

      await withBalanceChecks([order], 0, [], async () => {
        const tx = marketplaceContract
          .connect(buyer)
          .fulfillAdvancedOrder(
            order,
            [],
            conduitKeyOne,
            ethers.constants.AddressZero,
            {
              value,
            }
          );
        const receipt = await (await tx).wait();
        await checkExpectedEvents(
          tx,
          receipt,
          [
            {
              order,
              orderHash,
              fulfiller: buyer.address,
              fulfillerConduitKey: conduitKeyOne,
            },
          ],
          undefined,
          undefined
        );
        return receipt;
      });

      orderStatus = await marketplaceContract.getOrderStatus(orderHash);

      expect(orderStatus.isValidated).to.equal(true);
      expect(orderStatus.isCancelled).to.equal(false);
      expect(orderStatus.totalFilled.toString()).to.equal("1");
      expect(orderStatus.totalSize.toString()).to.equal("1");
    });

    it("Reverts when 1155 tokens are not approved", async () => {
      // Seller mints first nft
      const { nftId } = await mint1155(seller);

      // Seller mints second nft
      const { nftId: secondNftId, amount: secondAmount } = await mint1155(
        seller
      );

      const offer = [
        getTestItem1155(nftId, 0, 0),
        getTestItem1155(secondNftId, secondAmount, secondAmount),
      ];

      const consideration = [
        getItemETH(parseEther("10"), parseEther("10"), seller.address),
        getItemETH(parseEther("1"), parseEther("1"), zone.address),
        getItemETH(parseEther("1"), parseEther("1"), owner.address),
      ];

      const { order, value } = await createOrder(
        seller,
        zone,
        offer,
        consideration,
        0 // FULL_OPEN
      );

      const { mirrorOrder } = await createMirrorBuyNowOrder(buyer, zone, order);

      const fulfillments = [
        [[[0, 0]], [[1, 0]]],
        [[[0, 1]], [[1, 1]]],
        [[[1, 0]], [[0, 0]]],
        [[[1, 0]], [[0, 1]]],
        [[[1, 0]], [[0, 2]]],
      ].map(([offerArr, considerationArr]) =>
        toFulfillment(offerArr, considerationArr)
      );

      await expect(
        marketplaceContract
          .connect(owner)
          .matchOrders([order, mirrorOrder], fulfillments, {
            value,
          })
      ).to.be.revertedWithCustomError(marketplaceContract, "MissingItemAmount");
    });
    it("Reverts when 1155 tokens are not approved", async () => {
      // Seller mints first nft
      const { nftId, amount } = await mint1155(seller);

      // Seller mints second nft
      const { nftId: secondNftId, amount: secondAmount } = await mint1155(
        seller
      );

      const offer = [
        getTestItem1155(nftId, amount, amount, undefined),
        getTestItem1155(secondNftId, secondAmount, secondAmount),
      ];

      const consideration = [
        getItemETH(parseEther("10"), parseEther("10"), seller.address),
        getItemETH(parseEther("1"), parseEther("1"), zone.address),
        getItemETH(parseEther("1"), parseEther("1"), owner.address),
      ];

      const { order, orderHash, value } = await createOrder(
        seller,
        zone,
        offer,
        consideration,
        0 // FULL_OPEN
      );

      const { mirrorOrder, mirrorOrderHash } = await createMirrorBuyNowOrder(
        buyer,
        zone,
        order
      );

      const fulfillments = [
        [[[0, 0]], [[1, 0]]],
        [[[0, 1]], [[1, 1]]],
        [[[1, 0]], [[0, 0]]],
        [[[1, 0]], [[0, 1]]],
        [[[1, 0]], [[0, 2]]],
      ].map(([offerArr, considerationArr]) =>
        toFulfillment(offerArr, considerationArr)
      );

      await expect(
        marketplaceContract
          .connect(owner)
          .matchOrders([order, mirrorOrder], fulfillments, {
            value,
          })
      ).to.be.revertedWith("NOT_AUTHORIZED");

      const orderStatus = await marketplaceContract.getOrderStatus(orderHash);

      expect({ ...orderStatus }).to.deep.equal(
        buildOrderStatus(false, false, 0, 0)
      );

      // Seller approves marketplace contract to transfer NFT

      await set1155ApprovalForAll(seller, marketplaceContract.address, true);

      const executions = await simulateMatchOrders(
        marketplaceContract,
        [order, mirrorOrder],
        fulfillments,
        owner,
        value
      );

      expect(executions.length).to.equal(5);

      const tx = marketplaceContract
        .connect(owner)
        .matchOrders([order, mirrorOrder], fulfillments, {
          value,
        });
      const receipt = await (await tx).wait();
      await checkExpectedEvents(
        tx,
        receipt,
        [
          {
            order,
            orderHash,
            fulfiller: ethers.constants.AddressZero,
          },
          {
            order: mirrorOrder,
            orderHash: mirrorOrderHash,
            fulfiller: ethers.constants.AddressZero,
          },
        ],
        executions
      );
      return receipt;
    });
    it("Reverts when token account with no code is supplied", async () => {
      // Seller mints nft
      const { nftId, amount } = await mintAndApprove1155(
        seller,
        marketplaceContract.address
      );

      const offer = [getTestItem1155(nftId, amount, amount, undefined)];

      const consideration = [
        getTestItem20(
          amount,
          amount,
          seller.address,
          ethers.constants.AddressZero
        ),
      ];

      const { order, value } = await createOrder(
        seller,
        zone,
        offer,
        consideration,
        0 // FULL_OPEN
      );

      await expect(
        marketplaceContract
          .connect(buyer)
          .fulfillAdvancedOrder(
            order,
            [],
            toKey(0),
            ethers.constants.AddressZero,
            {
              value,
            }
          )
      ).to.be.reverted; // TODO: look into the revert reason more thoroughly
      // Transaction reverted: function returned an unexpected amount of data
    });
    it("Reverts when 721 account with no code is supplied", async () => {
      const offer = [getTestItem721(0, 1, 1, undefined, buyer.address)];

      const consideration = [
        getItemETH(parseEther("10"), parseEther("10"), seller.address),
      ];

      const { order, value } = await createOrder(
        seller,
        zone,
        offer,
        consideration,
        0 // FULL_OPEN
      );

      await expect(
        marketplaceContract
          .connect(buyer)
          .fulfillAdvancedOrder(
            order,
            [],
            toKey(0),
            ethers.constants.AddressZero,
            { value }
          )
      )
        .to.be.revertedWithCustomError(marketplaceContract, "NoContract")
        .withArgs(buyer.address);
    });
    it("Reverts when 1155 account with no code is supplied", async () => {
      const amount = toBN(randomBN(2));

      const offer = [
        getTestItem1155(0, amount, amount, ethers.constants.AddressZero),
      ];

      const consideration = [
        getItemETH(parseEther("10"), parseEther("10"), seller.address),
      ];

      const { order, value } = await createOrder(
        seller,
        zone,
        offer,
        consideration,
        0 // FULL_OPEN
      );

      await expect(
        marketplaceContract
          .connect(buyer)
          .fulfillAdvancedOrder(
            order,
            [],
            toKey(0),
            ethers.constants.AddressZero,
            {
              value,
            }
          )
      )
        .to.be.revertedWithCustomError(marketplaceContract, `NoContract`)
        .withArgs(ethers.constants.AddressZero);
    });
    it("Reverts when 1155 account with no code is supplied (via conduit)", async () => {
      const amount = toBN(randomBN(2));

      const offer = [
        getTestItem1155(0, amount, amount, ethers.constants.AddressZero),
      ];

      const consideration = [
        getItemETH(parseEther("10"), parseEther("10"), seller.address),
      ];

      const { order, value } = await createOrder(
        seller,
        zone,
        offer,
        consideration,
        0, // FULL_OPEN
        [],
        null,
        seller,
        ethers.constants.HashZero,
        conduitKeyOne
      );

      await expect(
        marketplaceContract
          .connect(buyer)
          .fulfillAdvancedOrder(
            order,
            [],
            toKey(0),
            ethers.constants.AddressZero,
            {
              value,
            }
          )
      )
        .to.be.revertedWithCustomError(marketplaceContract, `NoContract`)
        .withArgs(ethers.constants.AddressZero);
    });
    it("Reverts when non-token account is supplied as the token", async () => {
      // Seller mints nft
      const { nftId, amount } = await mintAndApprove1155(
        seller,
        marketplaceContract.address
      );

      const offer = [getTestItem1155(nftId, amount, amount, undefined)];

      const consideration = [
        getTestItem20(
          amount,
          amount,
          seller.address,
          marketplaceContract.address
        ),
      ];

      const { order, value } = await createOrder(
        seller,
        zone,
        offer,
        consideration,
        0 // FULL_OPEN
      );

      await expect(
        marketplaceContract
          .connect(buyer)
          .fulfillAdvancedOrder(
            order,
            [],
            toKey(0),
            ethers.constants.AddressZero,
            {
              value,
            }
          )
      )
        .to.be.revertedWithCustomError(
          marketplaceContract,
          "TokenTransferGenericFailure"
        )
        .withArgs(
          marketplaceContract.address,
          buyer.address,
          seller.address,
          0,
          amount
        );
    });
    it("Reverts when non-token account is supplied as the token fulfilled via conduit", async () => {
      // Seller mints nft
      const { nftId, amount } = await mintAndApprove1155(
        seller,
        marketplaceContract.address
      );

      const offer = [getTestItem1155(nftId, amount, amount, undefined)];

      const consideration = [
        getTestItem20(
          amount,
          amount,
          seller.address,
          marketplaceContract.address
        ),
      ];

      const { order, value } = await createOrder(
        seller,
        zone,
        offer,
        consideration,
        0 // FULL_OPEN
      );

      await expect(
        marketplaceContract
          .connect(buyer)
          .fulfillAdvancedOrder(
            order,
            [],
            conduitKeyOne,
            ethers.constants.AddressZero,
            {
              value,
            }
          )
      )
        .to.be.revertedWithCustomError(
          marketplaceContract,
          "TokenTransferGenericFailure"
        )
        .withArgs(
          marketplaceContract.address,
          buyer.address,
          seller.address,
          0,
          amount
        );
    });
    it("Reverts when non-1155 account is supplied as the token", async () => {
      const amount = toBN(randomBN(2));

      const offer = [
        getTestItem1155(0, amount, amount, marketplaceContract.address),
      ];

      const consideration = [
        getItemETH(parseEther("10"), parseEther("10"), seller.address),
      ];

      const { order, value } = await createOrder(
        seller,
        zone,
        offer,
        consideration,
        0 // FULL_OPEN
      );

      if (!process.env.REFERENCE) {
        await expect(
          marketplaceContract
            .connect(buyer)
            .fulfillAdvancedOrder(
              order,
              [],
              toKey(0),
              ethers.constants.AddressZero,
              {
                value,
              }
            )
        )
          .to.be.revertedWithCustomError(
            marketplaceContract,
            "TokenTransferGenericFailure"
          )
          .withArgs(
            marketplaceContract.address,
            seller.address,
            buyer.address,
            0,
            amount
          );
      } else {
        await expect(
          marketplaceContract
            .connect(buyer)
            .fulfillAdvancedOrder(
              order,
              [],
              toKey(0),
              ethers.constants.AddressZero,
              {
                value,
              }
            )
        ).to.be.reverted;
      }
    });
    it("Reverts when 1155 token is not approved via conduit", async () => {
      // Seller mints first nft
      const { nftId, amount } = await mint1155(seller);

      // Seller mints second nft
      const { nftId: secondNftId, amount: secondAmount } = await mint1155(
        seller
      );

      const offer = [
        getTestItem1155(nftId, amount, amount, testERC1155.address),
        getTestItem1155(
          secondNftId,
          secondAmount,
          secondAmount,
          testERC1155.address
        ),
      ];

      const consideration = [
        getItemETH(parseEther("10"), parseEther("10"), seller.address),
        getItemETH(parseEther("1"), parseEther("1"), zone.address),
        getItemETH(parseEther("1"), parseEther("1"), owner.address),
      ];

      const { order, orderHash, value } = await createOrder(
        seller,
        zone,
        offer,
        consideration,
        0, // FULL_OPEN
        [],
        null,
        seller,
        ethers.constants.HashZero,
        conduitKeyOne
      );

      const { mirrorOrder } = await createMirrorBuyNowOrder(buyer, zone, order);

      const fulfillments = [
        [[[0, 0]], [[1, 0]]],
        [[[0, 1]], [[1, 1]]],
        [[[1, 0]], [[0, 0]]],
        [[[1, 0]], [[0, 1]]],
        [[[1, 0]], [[0, 2]]],
      ].map(([offerArr, considerationArr]) =>
        toFulfillment(offerArr, considerationArr)
      );

      await expect(
        marketplaceContract
          .connect(owner)
          .matchOrders([order, mirrorOrder], fulfillments, {
            value,
          })
      ).to.be.revertedWith("NOT_AUTHORIZED");

      const orderStatus = await marketplaceContract.getOrderStatus(orderHash);

      expect({ ...orderStatus }).to.deep.equal(
        buildOrderStatus(false, false, 0, 0)
      );
    });
    it("Reverts when 1155 token with no code is supplied as the token via conduit", async () => {
      // Seller mints first nft
      const nftId = toBN(randomBN(4));
      const amount = toBN(randomBN(4));

      // Seller mints second nft
      const secondNftId = toBN(randomBN(4));
      const secondAmount = toBN(randomBN(4));

      const offer = [
        getTestItem1155(nftId, amount, amount, ethers.constants.AddressZero),
        getTestItem1155(
          secondNftId,
          secondAmount,
          secondAmount,
          ethers.constants.AddressZero
        ),
      ];

      const consideration = [
        getItemETH(parseEther("10"), parseEther("10"), seller.address),
        getItemETH(parseEther("1"), parseEther("1"), zone.address),
        getItemETH(parseEther("1"), parseEther("1"), owner.address),
      ];

      const { order, orderHash, value } = await createOrder(
        seller,
        zone,
        offer,
        consideration,
        0, // FULL_OPEN
        [],
        null,
        seller,
        ethers.constants.HashZero,
        conduitKeyOne
      );

      const { mirrorOrder } = await createMirrorBuyNowOrder(buyer, zone, order);

      const fulfillments = [
        [[[0, 0]], [[1, 0]]],
        [[[0, 1]], [[1, 1]]],
        [[[1, 0]], [[0, 0]]],
        [[[1, 0]], [[0, 1]]],
        [[[1, 0]], [[0, 2]]],
      ].map(([offerArr, considerationArr]) =>
        toFulfillment(offerArr, considerationArr)
      );

      await expect(
        marketplaceContract
          .connect(owner)
          .matchOrders([order, mirrorOrder], fulfillments, {
            value,
          })
      ).to.be.revertedWithCustomError(marketplaceContract, "NoContract");

      const orderStatus = await marketplaceContract.getOrderStatus(orderHash);

      expect({ ...orderStatus }).to.deep.equal(
        buildOrderStatus(false, false, 0, 0)
      );
    });
    it("Reverts when non-payable ether recipient is supplied", async () => {
      // Seller mints nft
      const nftId = await mintAndApprove721(
        seller,
        marketplaceContract.address
      );

      const offer = [getTestItem721(nftId)];

      const consideration = [
        getItemETH(parseEther("10"), parseEther("10"), seller.address),
        getItemETH(
          parseEther("1"),
          parseEther("1"),
          marketplaceContract.address
        ),
        getItemETH(parseEther("1"), parseEther("1"), owner.address),
      ];

      const { order, value } = await createOrder(
        seller,
        zone,
        offer,
        consideration,
        0 // FULL_OPEN
      );

      const basicOrderParameters = getBasicOrderParameters(
        0, // EthForERC721
        order
      );

      await expect(
        marketplaceContract
          .connect(buyer)
          .fulfillBasicOrder(basicOrderParameters, {
            value,
          })
      )
        .to.be.revertedWithCustomError(
          marketplaceContract,
          "EtherTransferGenericFailure"
        )
        .withArgs(marketplaceContract.address, parseEther("1"));
    });
  });

  describe("Basic Order Calldata", () => {
    let calldata: string | undefined;
    let value: BigNumber;

    before(async () => {
      // Seller mints nft
      const nftId = await mintAndApprove721(
        seller,
        marketplaceContract.address
      );

      const offer = [getTestItem721(nftId)];

      const consideration = [
        getItemETH(parseEther("10"), parseEther("10"), seller.address),
      ];
      let order;
      ({ order, value } = await createOrder(
        seller,
        zone,
        offer,
        consideration,
        0 // FULL_OPEN
      ));

      const basicOrderParameters = getBasicOrderParameters(
        0, // EthForERC721
        order
      );

      ({ data: calldata } =
        await marketplaceContract.populateTransaction.fulfillBasicOrder(
          basicOrderParameters
        ));
    });

    it("Reverts if BasicOrderParameters has non-default offset", async () => {
      calldata = calldata as string;
      const badData = [calldata.slice(0, 73), "1", calldata.slice(74)].join("");
      expect(badData.length).to.eq(calldata.length);

      await expect(
        buyer.sendTransaction({
          to: marketplaceContract.address,
          data: badData,
          value,
          gasLimit: 100_000,
        })
      ).to.be.revertedWithCustomError(
        marketplaceContract,
        "InvalidBasicOrderParameterEncoding"
      );
    });

    it("Reverts if additionalRecipients has non-default offset", async () => {
      calldata = calldata as string;
      const badData = [calldata.slice(0, 1161), "1", calldata.slice(1162)].join(
        ""
      );

      await expect(
        buyer.sendTransaction({
          to: marketplaceContract.address,
          data: badData,
          value,
          gasLimit: 100_000,
        })
      ).to.be.revertedWithCustomError(
        marketplaceContract,
        "InvalidBasicOrderParameterEncoding"
      );
    });

    it("Reverts if signature has non-default offset", async () => {
      calldata = calldata as string;
      const badData = [calldata.slice(0, 1161), "2", calldata.slice(1162)].join(
        ""
      );

      await expect(
        buyer.sendTransaction({
          to: marketplaceContract.address,
          data: badData,
          value,
          gasLimit: 100_000,
        })
      ).to.be.revertedWithCustomError(
        marketplaceContract,
        "InvalidBasicOrderParameterEncoding"
      );
    });
  });

  describe("Reentrancy", async () => {
    it("Reverts on a reentrant call to fulfillOrder", async () => {
      // Seller mints nft
      const nftId = await mintAndApprove721(
        seller,
        marketplaceContract.address
      );

      const offer = [getTestItem721(nftId)];

      const consideration = [
        getItemETH(parseEther("10"), parseEther("10"), seller.address),
        getItemETH(parseEther("1"), parseEther("1"), reenterer.address),
      ];

      const { order, value } = await createOrder(
        seller,
        zone,
        offer,
        consideration,
        0 // FULL_OPEN
      );

      // prepare the reentrant call on the reenterer
      const callData = marketplaceContract.interface.encodeFunctionData(
        "fulfillOrder",
        [order, toKey(0)]
      );
      const tx = await reenterer.prepare(
        marketplaceContract.address,
        0,
        callData
      );
      await tx.wait();

      if (!process.env.REFERENCE) {
        await expect(
          marketplaceContract.connect(buyer).fulfillOrder(order, toKey(0), {
            value,
          })
        ).to.be.revertedWithCustomError(
          marketplaceContract,
          "NoReentrantCalls"
        );
      } else {
        // NoReentrantCalls gets bubbled up in _transferEth, which reverts with EtherTransferGenericFailure
        await expect(
          marketplaceContract.connect(buyer).fulfillOrder(order, toKey(0), {
            value,
          })
        ).to.be.revertedWithCustomError(
          marketplaceContract,
          "EtherTransferGenericFailure"
        );
      }
    });

    it("Reverts on a reentrant call to fulfillBasicOrder", async () => {
      // Seller mints nft
      const nftId = await mintAndApprove721(
        seller,
        marketplaceContract.address
      );

      const offer = [getTestItem721(nftId)];

      const consideration = [
        getItemETH(parseEther("10"), parseEther("10"), seller.address),
        getItemETH(parseEther("1"), parseEther("1"), zone.address),
        getItemETH(parseEther("1"), parseEther("1"), owner.address),
        getItemETH(parseEther("1"), parseEther("1"), reenterer.address),
      ];

      const { order, value } = await createOrder(
        seller,
        zone,
        offer,
        consideration,
        0 // FULL_OPEN
      );

      const basicOrderParameters = getBasicOrderParameters(
        0, // EthForERC721
        order
      );

      const callData = marketplaceContract.interface.encodeFunctionData(
        "fulfillBasicOrder",
        [basicOrderParameters]
      );
      const tx = await reenterer.prepare(
        marketplaceContract.address,
        value,
        callData
      );
      await tx.wait();

      if (!process.env.REFERENCE) {
        await expect(
          marketplaceContract
            .connect(buyer)
            .fulfillBasicOrder(basicOrderParameters, { value })
        ).to.be.revertedWithCustomError(
          marketplaceContract,
          "NoReentrantCalls"
        );
      } else {
        // NoReentrantCalls gets bubbled up in _transferEth, which reverts with EtherTransferGenericFailure
        await expect(
          marketplaceContract
            .connect(buyer)
            .fulfillBasicOrder(basicOrderParameters, { value })
        ).to.be.revertedWithCustomError(
          marketplaceContract,
          "EtherTransferGenericFailure"
        );
      }
    });

    it("Reverts on a reentrant call to fulfillAdvancedOrder", async () => {
      // Seller mints nft
      const { nftId, amount } = await mintAndApprove1155(
        seller,
        marketplaceContract.address,
        10000
      );

      const offer = [getTestItem1155(nftId, amount.mul(10), amount.mul(10))];

      const consideration = [
        getItemETH(amount.mul(1000), amount.mul(1000), seller.address),
        getItemETH(amount.mul(10), amount.mul(10), reenterer.address),
      ];

      const { order, orderHash, value } = await createOrder(
        seller,
        zone,
        offer,
        consideration,
        1 // PARTIAL_OPEN
      );

      const orderStatus = await marketplaceContract.getOrderStatus(orderHash);

      expect({ ...orderStatus }).to.deep.equal(
        buildOrderStatus(false, false, 0, 0)
      );

      order.numerator = 2; // fill two tenths or one fifth
      order.denominator = 10; // fill two tenths or one fifth

      const callData = marketplaceContract.interface.encodeFunctionData(
        "fulfillAdvancedOrder",
        [order, [], toKey(0), ethers.constants.AddressZero]
      );
      const tx = await reenterer.prepare(
        marketplaceContract.address,
        value,
        callData
      );
      await tx.wait();

      if (!process.env.REFERENCE) {
        await expect(
          marketplaceContract
            .connect(buyer)
            .fulfillAdvancedOrder(
              order,
              [],
              toKey(0),
              ethers.constants.AddressZero,
              { value }
            )
        ).to.be.revertedWithCustomError(
          marketplaceContract,
          "NoReentrantCalls"
        );
      } else {
        // NoReentrantCalls gets bubbled up in _transferEth, which reverts with EtherTransferGenericFailure
        await expect(
          marketplaceContract
            .connect(buyer)
            .fulfillAdvancedOrder(
              order,
              [],
              toKey(0),
              ethers.constants.AddressZero,
              { value }
            )
        ).to.be.revertedWithCustomError(
          marketplaceContract,
          "EtherTransferGenericFailure"
        );
      }
    });

    it("Reverts on a reentrant call to fulfillAvailableOrders", async () => {
      // Seller mints nft
      const nftId = await mintAndApprove721(
        seller,
        marketplaceContract.address
      );

      const offer = [getTestItem721(nftId)];

      const consideration = [
        getItemETH(parseEther("10"), parseEther("10"), seller.address),
        getItemETH(parseEther("1"), parseEther("1"), zone.address),
        getItemETH(parseEther("1"), parseEther("1"), owner.address),
        getItemETH(parseEther("1"), parseEther("1"), reenterer.address),
      ];

      const { order, value } = await createOrder(
        seller,
        zone,
        offer,
        consideration,
        0 // FULL_OPEN
      );

      const offerComponents = [toFulfillmentComponents([[0, 0]])];

      const considerationComponents = [
        [[0, 0]],
        [[0, 1]],
        [[0, 2]],
        [[0, 3]],
      ].map(toFulfillmentComponents);

      const callData = marketplaceContract.interface.encodeFunctionData(
        "fulfillAvailableOrders",
        [[order], offerComponents, considerationComponents, toKey(0), 100]
      );
      const tx = await reenterer.prepare(
        marketplaceContract.address,
        value,
        callData
      );
      await tx.wait();

      if (!process.env.REFERENCE) {
        await expect(
          marketplaceContract
            .connect(buyer)
            .fulfillAvailableOrders(
              [order],
              offerComponents,
              considerationComponents,
              toKey(0),
              100,
              { value }
            )
        ).to.be.revertedWithCustomError(
          marketplaceContract,
          "NoReentrantCalls"
        );
      } else {
        // NoReentrantCalls gets bubbled up in _transferEth, which reverts with EtherTransferGenericFailure
        await expect(
          marketplaceContract
            .connect(buyer)
            .fulfillAvailableOrders(
              [order],
              offerComponents,
              considerationComponents,
              toKey(0),
              100,
              { value }
            )
        ).to.be.revertedWithCustomError(
          marketplaceContract,
          "EtherTransferGenericFailure"
        );
      }
    });

    it("Reverts on a reentrant call to fulfillAvailableAdvancedOrders", async () => {
      // Seller mints nft
      const nftId = await mintAndApprove721(
        seller,
        marketplaceContract.address
      );

      const offer = [getTestItem721(nftId)];

      const consideration = [
        getItemETH(parseEther("10"), parseEther("10"), seller.address),
        getItemETH(parseEther("1"), parseEther("1"), zone.address),
        getItemETH(parseEther("1"), parseEther("1"), owner.address),
        getItemETH(parseEther("1"), parseEther("1"), reenterer.address),
      ];

      const { order, value } = await createOrder(
        seller,
        zone,
        offer,
        consideration,
        0 // FULL_OPEN
      );

      const offerComponents = [[{ orderIndex: 0, itemIndex: 0 }]];
      const considerationComponents = [
        [{ orderIndex: 0, itemIndex: 0 }],
        [{ orderIndex: 0, itemIndex: 1 }],
        [{ orderIndex: 0, itemIndex: 2 }],
        [{ orderIndex: 0, itemIndex: 3 }],
      ];

      const callData = marketplaceContract.interface.encodeFunctionData(
        "fulfillAvailableAdvancedOrders",
        [
          [order],
          [],
          offerComponents,
          considerationComponents,
          toKey(0),
          ethers.constants.AddressZero,
          100,
        ]
      );
      const tx = await reenterer.prepare(
        marketplaceContract.address,
        value,
        callData
      );
      await tx.wait();

      if (!process.env.REFERENCE) {
        await expect(
          marketplaceContract
            .connect(buyer)
            .fulfillAvailableAdvancedOrders(
              [order],
              [],
              offerComponents,
              considerationComponents,
              toKey(0),
              ethers.constants.AddressZero,
              100,
              { value }
            )
        ).to.be.revertedWithCustomError(
          marketplaceContract,
          "NoReentrantCalls"
        );
      } else {
        // NoReentrantCalls gets bubbled up in _transferEth, which reverts with EtherTransferGenericFailure
        await expect(
          marketplaceContract
            .connect(buyer)
            .fulfillAvailableAdvancedOrders(
              [order],
              [],
              offerComponents,
              considerationComponents,
              toKey(0),
              ethers.constants.AddressZero,
              100,
              { value }
            )
        ).to.be.revertedWithCustomError(
          marketplaceContract,
          "EtherTransferGenericFailure"
        );
      }
    });

    it("Reverts on a reentrant call to matchOrders", async () => {
      // Seller mints nft
      const nftId = await mintAndApprove721(
        seller,
        marketplaceContract.address
      );

      const offer = [getTestItem721(nftId)];

      const consideration = [
        getItemETH(parseEther("10"), parseEther("10"), seller.address),
        getItemETH(parseEther("1"), parseEther("1"), zone.address),
        getItemETH(parseEther("1"), parseEther("1"), reenterer.address),
      ];

      const { order, orderHash, value } = await createOrder(
        seller,
        zone,
        offer,
        consideration,
        0 // FULL_OPEN
      );

      const orderStatus = await marketplaceContract.getOrderStatus(orderHash);

      expect({ ...orderStatus }).to.deep.equal(
        buildOrderStatus(false, false, 0, 0)
      );

      const { mirrorOrder } = await createMirrorBuyNowOrder(buyer, zone, order);

      const fulfillments = defaultBuyNowMirrorFulfillment;

      const callData = marketplaceContract.interface.encodeFunctionData(
        "matchOrders",
        [[order, mirrorOrder], fulfillments]
      );
      const tx = await reenterer.prepare(
        marketplaceContract.address,
        value,
        callData
      );
      await tx.wait();

      if (!process.env.REFERENCE) {
        await expect(
          marketplaceContract
            .connect(buyer)
            .matchOrders([order, mirrorOrder], fulfillments, {
              value,
            })
        ).to.be.revertedWithCustomError(
          marketplaceContract,
          "NoReentrantCalls"
        );
      } else {
        // NoReentrantCalls gets bubbled up in _transferEth, which reverts with EtherTransferGenericFailure
        await expect(
          marketplaceContract
            .connect(buyer)
            .matchOrders([order, mirrorOrder], fulfillments, {
              value,
            })
        ).to.be.revertedWithCustomError(
          marketplaceContract,
          "EtherTransferGenericFailure"
        );
      }
    });

    it("Reverts on a reentrant call to matchAdvancedOrders", async () => {
      // Seller mints nft
      const { nftId, amount } = await mintAndApprove1155(
        seller,
        marketplaceContract.address,
        10000
      );

      const offer = [getTestItem1155(nftId, amount.mul(10), amount.mul(10))];

      const consideration = [
        getItemETH(amount.mul(1000), amount.mul(1000), seller.address),
        getItemETH(amount.mul(10), amount.mul(10), zone.address),
        getItemETH(amount.mul(20), amount.mul(20), reenterer.address),
      ];

      const { order, orderHash, value } = await createOrder(
        seller,
        zone,
        offer,
        consideration,
        1 // PARTIAL_OPEN
      );

      const orderStatus = await marketplaceContract.getOrderStatus(orderHash);

      expect({ ...orderStatus }).to.deep.equal(
        buildOrderStatus(false, false, 0, 0)
      );

      order.numerator = 2; // fill two tenths or one fifth
      order.denominator = 10; // fill two tenths or one fifth

      const mirrorObject = await createMirrorBuyNowOrder(buyer, zone, order);

      const fulfillments = defaultBuyNowMirrorFulfillment;

      const callData = marketplaceContract.interface.encodeFunctionData(
        "matchAdvancedOrders",
        [[order, mirrorObject.mirrorOrder], [], fulfillments]
      );
      const tx = await reenterer.prepare(
        marketplaceContract.address,
        value,
        callData
      );
      await tx.wait();

      if (!process.env.REFERENCE) {
        await expect(
          marketplaceContract
            .connect(buyer)
            .matchAdvancedOrders(
              [order, mirrorObject.mirrorOrder],
              [],
              fulfillments,
              {
                value,
              }
            )
        ).to.be.revertedWithCustomError(
          marketplaceContract,
          "NoReentrantCalls"
        );
      } else {
        // NoReentrantCalls gets bubbled up in _transferEth, which reverts with EtherTransferGenericFailure
        await expect(
          marketplaceContract
            .connect(buyer)
            .matchAdvancedOrders(
              [order, mirrorObject.mirrorOrder],
              [],
              fulfillments,
              {
                value,
              }
            )
        ).to.be.revertedWithCustomError(
          marketplaceContract,
          "EtherTransferGenericFailure"
        );
      }
    });

    it("Reverts on a reentrant call to cancel", async () => {
      // Seller mints nft
      const nftId = await mintAndApprove721(
        seller,
        marketplaceContract.address
      );

      const offer = [getTestItem721(nftId)];

      const consideration = [
        getItemETH(parseEther("10"), parseEther("10"), seller.address),
        getItemETH(parseEther("1"), parseEther("1"), zone.address),
        getItemETH(parseEther("1"), parseEther("1"), owner.address),
        getItemETH(parseEther("1"), parseEther("1"), reenterer.address),
      ];

      const { order, orderComponents, orderHash, value } = await createOrder(
        seller,
        zone,
        offer,
        consideration,
        0 // FULL_OPEN
      );

      const orderStatus = await marketplaceContract.getOrderStatus(orderHash);

      expect({ ...orderStatus }).to.deep.equal(
        buildOrderStatus(false, false, 0, 0)
      );

      const callData = marketplaceContract.interface.encodeFunctionData(
        "cancel",
        [[orderComponents]]
      );

      const tx = await reenterer.prepare(
        marketplaceContract.address,
        0,
        callData
      );
      await tx.wait();

      if (!process.env.REFERENCE) {
        await expect(
          marketplaceContract
            .connect(seller)
            .fulfillOrder(order, toKey(0), { value })
        ).to.be.revertedWithCustomError(
          marketplaceContract,
          "NoReentrantCalls"
        );
      } else {
        // NoReentrantCalls gets bubbled up in _transferEth, which reverts with EtherTransferGenericFailure
        await expect(
          marketplaceContract
            .connect(seller)
            .fulfillOrder(order, toKey(0), { value })
        ).to.be.revertedWithCustomError(
          marketplaceContract,
          "EtherTransferGenericFailure"
        );
      }
    });

    it("Reverts on a reentrant call to validate", async () => {
      // Seller mints nft
      const nftId = await mintAndApprove721(
        seller,
        marketplaceContract.address
      );

      const offer = [getTestItem721(nftId)];

      const consideration = [
        getItemETH(parseEther("10"), parseEther("10"), seller.address),
        getItemETH(parseEther("1"), parseEther("1"), zone.address),
        getItemETH(parseEther("1"), parseEther("1"), owner.address),
        getItemETH(parseEther("1"), parseEther("1"), reenterer.address),
      ];

      const { order, orderHash, value } = await createOrder(
        seller,
        zone,
        offer,
        consideration,
        0 // FULL_OPEN
      );

      const orderStatus = await marketplaceContract.getOrderStatus(orderHash);

      expect({ ...orderStatus }).to.deep.equal(
        buildOrderStatus(false, false, 0, 0)
      );

      const callData = marketplaceContract.interface.encodeFunctionData(
        "validate",
        [[order]]
      );

      const tx = await reenterer.prepare(
        marketplaceContract.address,
        0,
        callData
      );
      await tx.wait();

      if (!process.env.REFERENCE) {
        await expect(
          marketplaceContract
            .connect(seller)
            .fulfillOrder(order, toKey(0), { value })
        ).to.be.revertedWithCustomError(
          marketplaceContract,
          "NoReentrantCalls"
        );
      } else {
        // NoReentrantCalls gets bubbled up in _transferEth,
        // which reverts with EtherTransferGenericFailure
        await expect(
          marketplaceContract
            .connect(seller)
            .fulfillOrder(order, toKey(0), { value })
        ).to.be.revertedWithCustomError(
          marketplaceContract,
          "EtherTransferGenericFailure"
        );
      }
    });

    it("Reverts on a reentrant call to incrementCounter", async () => {
      // Seller mints nft
      const nftId = await mintAndApprove721(
        seller,
        marketplaceContract.address
      );

      const offer = [getTestItem721(nftId)];

      const consideration = [
        getItemETH(parseEther("10"), parseEther("10"), seller.address),
        getItemETH(parseEther("1"), parseEther("1"), zone.address),
        getItemETH(parseEther("1"), parseEther("1"), owner.address),
        getItemETH(parseEther("1"), parseEther("1"), reenterer.address),
      ];

      const { order, orderHash, value } = await createOrder(
        seller,
        zone,
        offer,
        consideration,
        0 // FULL_OPEN
      );

      const orderStatus = await marketplaceContract.getOrderStatus(orderHash);

      expect({ ...orderStatus }).to.deep.equal(
        buildOrderStatus(false, false, 0, 0)
      );

      const callData =
        marketplaceContract.interface.encodeFunctionData("incrementCounter");

      const tx = await reenterer.prepare(
        marketplaceContract.address,
        0,
        callData
      );
      await tx.wait();

      if (!process.env.REFERENCE) {
        await expect(
          marketplaceContract
            .connect(seller)
            .fulfillOrder(order, toKey(0), { value })
        ).to.be.revertedWithCustomError(
          marketplaceContract,
          "NoReentrantCalls"
        );
      } else {
        // NoReentrantCalls gets bubbled up in _transferEth,
        // which reverts with EtherTransferGenericFailure
        await expect(
          marketplaceContract
            .connect(seller)
            .fulfillOrder(order, toKey(0), { value })
        ).to.be.revertedWithCustomError(
          marketplaceContract,
          "EtherTransferGenericFailure"
        );
      }
    });
  });

  describe("ETH offer items", async () => {
    let ethAmount: BigNumber;
    const tokenAmount = minRandom(100);
    let offer: OfferItem[];
    let consideration: ConsiderationItem[];
    let seller: Wallet;
    let buyer: Wallet;

    before(async () => {
      ethAmount = parseEther("1");
      seller = await getWalletWithEther();
      buyer = await getWalletWithEther();
      zone = new ethers.Wallet(randomHex(32), provider);
      offer = [getItemETH(ethAmount, ethAmount)];
      consideration = [getTestItem20(tokenAmount, tokenAmount, seller.address)];
    });

    it("fulfillOrder reverts if any offer item is ETH", async () => {
      const { order, value } = await createOrder(
        seller,
        zone,
        offer,
        consideration,
        0 // FULL_OPEN
      );

      await expect(
        marketplaceContract
          .connect(buyer)
          .fulfillOrder(order, toKey(0), { value })
      ).to.be.revertedWithCustomError(
        marketplaceContract,
        "InvalidNativeOfferItem"
      );
    });

    it("fulfillAdvancedOrder reverts if any offer item is ETH", async () => {
      const { order } = await createOrder(
        seller,
        zone,
        offer,
        consideration,
        0 // FULL_OPEN
      );

      await expect(
        marketplaceContract
          .connect(buyer)
          .fulfillAdvancedOrder(order, [], toKey(0), buyer.address, {
            value: ethAmount,
          })
      ).to.be.revertedWithCustomError(
        marketplaceContract,
        "InvalidNativeOfferItem"
      );
    });

    it("fulfillAvailableOrders reverts if any offer item is ETH", async () => {
      const { order } = await createOrder(
        seller,
        zone,
        offer,
        consideration,
        0 // FULL_OPEN
      );

      await expect(
        marketplaceContract
          .connect(buyer)
          .fulfillAvailableOrders(
            [order],
            [[{ orderIndex: 0, itemIndex: 0 }]],
            [[{ orderIndex: 0, itemIndex: 0 }]],
            toKey(0),
            100,
            { value: ethAmount }
          )
      ).to.be.revertedWithCustomError(
        marketplaceContract,
        "InvalidNativeOfferItem"
      );
    });

    it("fulfillAvailableAdvancedOrders reverts if any offer item is ETH", async () => {
      const { order } = await createOrder(
        seller,
        zone,
        offer,
        consideration,
        0 // FULL_OPEN
      );

      await expect(
        marketplaceContract
          .connect(buyer)
          .fulfillAvailableAdvancedOrders(
            [order],
            [],
            [[{ orderIndex: 0, itemIndex: 0 }]],
            [[{ orderIndex: 0, itemIndex: 0 }]],
            toKey(0),
            buyer.address,
            100,
            { value: ethAmount }
          )
      ).to.be.revertedWithCustomError(
        marketplaceContract,
        "InvalidNativeOfferItem"
      );
    });

    it("matchOrders allows fulfilling with native offer items", async () => {
      await mintAndApproveERC20(
        buyer,
        marketplaceContract.address,
        tokenAmount
      );

      const { order } = await createOrder(
        seller,
        zone,
        offer,
        consideration,
        0 // FULL_OPEN
      );
      const { mirrorOrder } = await createMirrorBuyNowOrder(buyer, zone, order);
      const fulfillments = [
        toFulfillment([[0, 0]], [[1, 0]]),
        toFulfillment([[1, 0]], [[0, 0]]),
      ];

      await marketplaceContract
        .connect(owner)
        .matchOrders([order, mirrorOrder], fulfillments, {
          value: ethAmount,
        });
    });

    it("matchAdvancedOrders allows fulfilling with native offer items", async () => {
      await mintAndApproveERC20(
        buyer,
        marketplaceContract.address,
        tokenAmount
      );

      const { order } = await createOrder(
        seller,
        zone,
        offer,
        consideration,
        0 // FULL_OPEN
      );
      const { mirrorOrder } = await createMirrorBuyNowOrder(buyer, zone, order);
      const fulfillments = [
        toFulfillment([[0, 0]], [[1, 0]]),
        toFulfillment([[1, 0]], [[0, 0]]),
      ];

      await marketplaceContract
        .connect(owner)
        .matchAdvancedOrders([order, mirrorOrder], [], fulfillments, {
          value: ethAmount,
        });
    });
  });

  describe("Bad contract offerer", async () => {
    let seller: Wallet;
    let buyer: Wallet;
    let offererContract: TestBadContractOfferer;

    before(async () => {
      seller = await getWalletWithEther();
      buyer = await getWalletWithEther();
      zone = new ethers.Wallet(randomHex(32), provider);

      offererContract = await deployContract<TestBadContractOfferer>(
        "TestBadContractOfferer",
        owner,
        marketplaceContract.address,
        testERC721.address
      );
    });

    it("Fulfillment reverts if contract offerer is an EOA", async () => {
      const offererContract = new ethers.Wallet(randomHex(32), provider);

      // Contract offerer mints nft
      const nftId = await mint721(offererContract);

      await set721ApprovalForAll(seller, offererContract.address);

      const offer = [getTestItem721(nftId) as any];

      const consideration = [
        getItemETH(100, 100, offererContract.address) as any,
      ];

      offer[0].identifier = offer[0].identifierOrCriteria;
      offer[0].amount = offer[0].endAmount;

      consideration[0].identifier = consideration[0].identifierOrCriteria;
      consideration[0].amount = consideration[0].endAmount;

      const { order, value } = await createOrder(
        seller,
        zone,
        offer,
        consideration,
        4 // CONTRACT
      );

      order.parameters.offerer = offererContract.address;
      order.numerator = 1;
      order.denominator = 1;
      order.signature = "0x";

      const contractOffererNonce =
        await marketplaceContract.getContractOffererNonce(
          offererContract.address
        );

      const orderHash =
        offererContract.address.toLowerCase() +
        contractOffererNonce.toHexString().slice(2).padStart(24, "0");

      await expect(
        marketplaceContract
          .connect(buyer)
          .fulfillAdvancedOrder(
            order,
            [],
            toKey(0),
            ethers.constants.AddressZero,
            { value }
          )
      )
        .to.be.revertedWithCustomError(
          marketplaceContract,
          "InvalidContractOrder"
        )
        .withArgs(orderHash);
    });
    it("Fulfillment does not revert when valid", async () => {
      // Contract offerer mints nft
      const nftId = await mint721(
        offererContract,
        1 // identifier 1: valid
      );

      const offer = [getTestItem721(nftId) as any];

      const consideration = [
        getItemETH(100, 100, offererContract.address) as any,
      ];

      offer[0].identifier = offer[0].identifierOrCriteria;
      offer[0].amount = offer[0].endAmount;

      consideration[0].identifier = consideration[0].identifierOrCriteria;
      consideration[0].amount = consideration[0].endAmount;

      const { order, value } = await createOrder(
        seller,
        zone,
        offer,
        consideration,
        4 // CONTRACT
      );

      const contractOffererNonce =
        await marketplaceContract.getContractOffererNonce(
          offererContract.address
        );

      const orderHash =
        offererContract.address.toLowerCase() +
        contractOffererNonce.toHexString().slice(2).padStart(24, "0");

      const orderStatus = await marketplaceContract.getOrderStatus(orderHash);

      expect({ ...orderStatus }).to.deep.equal(
        buildOrderStatus(false, false, 0, 0)
      );

      order.parameters.offerer = offererContract.address;
      order.numerator = 1;
      order.denominator = 1;
      order.signature = "0x";

      await withBalanceChecks([order], 0, [], async () => {
        const tx = marketplaceContract
          .connect(buyer)
          .fulfillAdvancedOrder(
            order,
            [],
            toKey(0),
            ethers.constants.AddressZero,
            {
              value,
            }
          );
        const receipt = await (await tx).wait();
        await checkExpectedEvents(
          tx,
          receipt,
          [
            {
              order,
              orderHash,
              fulfiller: buyer.address,
              fulfillerConduitKey: toKey(0),
            },
          ],
          undefined,
          []
        );

        return receipt;
      });
    });
    it("Fulfillment reverts if contract offerer returns no data", async () => {
      // Contract offerer mints nft
      const nftId = await mint721(
        offererContract,
        2 // identifier 2: returns nothing
      );

      const offer = [getTestItem721(nftId) as any];

<<<<<<< HEAD
    beforeEach(async () => {
      ethAmount = parseEther("1");
      seller = await getWalletWithEther();
      buyer = await getWalletWithEther();
      zone = new ethers.Wallet(randomHex(32), provider);
      offer = [getItemETH(ethAmount, ethAmount)];
      consideration = [getTestItem20(tokenAmount, tokenAmount, seller.address)];
    });
=======
      const consideration = [
        getItemETH(100, 100, offererContract.address) as any,
      ];

      offer[0].identifier = offer[0].identifierOrCriteria;
      offer[0].amount = offer[0].endAmount;

      consideration[0].identifier = consideration[0].identifierOrCriteria;
      consideration[0].amount = consideration[0].endAmount;
>>>>>>> 358cd2e4

      const { order, value } = await createOrder(
        seller,
        zone,
        offer,
        consideration,
        4 // CONTRACT
      );

      const contractOffererNonce =
        await marketplaceContract.getContractOffererNonce(
          offererContract.address
        );

      const orderHash =
        offererContract.address.toLowerCase() +
        contractOffererNonce.toHexString().slice(2).padStart(24, "0");

      const orderStatus = await marketplaceContract.getOrderStatus(orderHash);

      expect({ ...orderStatus }).to.deep.equal(
        buildOrderStatus(false, false, 0, 0)
      );

      order.parameters.offerer = offererContract.address;
      order.numerator = 1;
      order.denominator = 1;
      order.signature = "0x";

      await expect(
        marketplaceContract
          .connect(buyer)
          .fulfillAdvancedOrder(
            order,
            [],
            toKey(0),
            ethers.constants.AddressZero,
            { value }
          )
      )
        .to.be.revertedWithCustomError(
          marketplaceContract,
          "InvalidContractOrder"
        )
        .withArgs(orderHash);
    });
    it("Fulfillment reverts if contract offerer reverts", async () => {
      // Contract offerer mints nft
      const nftId = await mint721(
        offererContract,
        3 // identifier 3: reverts with IntentionalRevert()
      );

      const offer = [getTestItem721(nftId) as any];

      const consideration = [
        getItemETH(100, 100, offererContract.address) as any,
      ];

      offer[0].identifier = offer[0].identifierOrCriteria;
      offer[0].amount = offer[0].endAmount;

      consideration[0].identifier = consideration[0].identifierOrCriteria;
      consideration[0].amount = consideration[0].endAmount;

      const { order, value } = await createOrder(
        seller,
        zone,
        offer,
        consideration,
        4 // CONTRACT
      );

      const contractOffererNonce =
        await marketplaceContract.getContractOffererNonce(
          offererContract.address
        );

      const orderHash =
        offererContract.address.toLowerCase() +
        contractOffererNonce.toHexString().slice(2).padStart(24, "0");

      const orderStatus = await marketplaceContract.getOrderStatus(orderHash);

      expect({ ...orderStatus }).to.deep.equal(
        buildOrderStatus(false, false, 0, 0)
      );

      order.parameters.offerer = offererContract.address;
      order.numerator = 1;
      order.denominator = 1;
      order.signature = "0x";

      await expect(
        marketplaceContract
          .connect(buyer)
          .fulfillAdvancedOrder(
            order,
            [],
            toKey(0),
            ethers.constants.AddressZero,
            { value }
          )
      )
        .to.be.revertedWithCustomError(
          marketplaceContract,
          "InvalidContractOrder"
        )
        .withArgs(orderHash);
    });
    it("Fulfillment reverts if contract offerer returns with garbage data", async () => {
      // Contract offerer mints nft
      const nftId = await mint721(
        offererContract,
        4 // identifier 4: reverts with garbage data)
      );

      const offer = [getTestItem721(nftId) as any];

      const consideration = [
        getItemETH(100, 100, offererContract.address) as any,
      ];

      offer[0].identifier = offer[0].identifierOrCriteria;
      offer[0].amount = offer[0].endAmount;

      consideration[0].identifier = consideration[0].identifierOrCriteria;
      consideration[0].amount = consideration[0].endAmount;

      const { order, value } = await createOrder(
        seller,
        zone,
        offer,
        consideration,
        4 // CONTRACT
      );

      const contractOffererNonce =
        await marketplaceContract.getContractOffererNonce(
          offererContract.address
        );

      const orderHash =
        offererContract.address.toLowerCase() +
        contractOffererNonce.toHexString().slice(2).padStart(24, "0");

      const orderStatus = await marketplaceContract.getOrderStatus(orderHash);

      expect({ ...orderStatus }).to.deep.equal(
        buildOrderStatus(false, false, 0, 0)
      );

      order.parameters.offerer = offererContract.address;
      order.numerator = 1;
      order.denominator = 1;
      order.signature = "0x";

      await expect(
        marketplaceContract
          .connect(buyer)
          .fulfillAdvancedOrder(
            order,
            [],
            toKey(0),
            ethers.constants.AddressZero,
            { value }
          )
      )
        .to.be.revertedWithCustomError(
          marketplaceContract,
          "InvalidContractOrder"
        )
        .withArgs(orderHash);
    });
    it("Fulfillment does not revert when valid order included with invalid contract offerer order", async () => {
      // Contract offerer mints nft
      const nftId10 = await mint721(
        offererContract,
        10 // identifier 10: returns garbage data
      );
      // Seller mints nft
      const nftId100 = await mintAndApprove721(
        seller,
        marketplaceContract.address,
        100
      );

      const offer = [getTestItem721(nftId10) as any];
      const offer2 = [getTestItem721(nftId100) as any];

      const consideration = [
        getItemETH(100, 100, offererContract.address) as any,
      ];
      const consideration2 = [getItemETH(100, 100, seller.address) as any];

      offer[0].identifier = offer[0].identifierOrCriteria;
      offer[0].amount = offer[0].endAmount;

      consideration[0].identifier = consideration[0].identifierOrCriteria;
      consideration[0].amount = consideration[0].endAmount;

      const { order, value } = await createOrder(
        seller,
        zone,
        offer,
        consideration,
        4 // CONTRACT
      );

      const { order: order2, orderHash: orderHash2 } = await createOrder(
        seller,
        zone,
        offer2,
        consideration2,
        0 // FULL_OPEN
      );

      const contractOffererNonce =
        await marketplaceContract.getContractOffererNonce(
          offererContract.address
        );

      const orderHash =
        offererContract.address.toLowerCase() +
        contractOffererNonce.toHexString().slice(2).padStart(24, "0");

      const orderStatus = await marketplaceContract.getOrderStatus(orderHash);

      expect({ ...orderStatus }).to.deep.equal(
        buildOrderStatus(false, false, 0, 0)
      );

      const orderStatus2 = await marketplaceContract.getOrderStatus(orderHash2);

      expect({ ...orderStatus2 }).to.deep.equal(
        buildOrderStatus(false, false, 0, 0)
      );

      order.parameters.offerer = offererContract.address;
      order.numerator = 1;
      order.denominator = 1;
      order.signature = "0x";

      const offerComponents = [
        [{ orderIndex: 0, itemIndex: 0 }],
        [{ orderIndex: 1, itemIndex: 0 }],
      ];
      const considerationComponents = [
        [{ orderIndex: 0, itemIndex: 0 }],
        [{ orderIndex: 1, itemIndex: 0 }],
      ];

      await withBalanceChecks([order2], 0, [], async () => {
        const tx = marketplaceContract
          .connect(buyer)
          .fulfillAvailableAdvancedOrders(
            [order, order2],
            [],
            offerComponents,
            considerationComponents,
            toKey(0),
            ethers.constants.AddressZero,
            2,
            {
              value: value.mul(2),
            }
          );
        const receipt = await (await tx).wait();
        await checkExpectedEvents(
          tx,
          receipt,
          [
            {
              order: order2,
              orderHash: orderHash2,
              fulfiller: buyer.address,
              fulfillerConduitKey: toKey(0),
            },
          ],
          undefined,
          []
        );

        return receipt;
      });
    });
  });

  describe(`Changing chainId`, function () {
    // Note: Run this test last in this file as it hacks changing the hre
    it("Reverts on changed chainId", async () => {
      const nftId = await mintAndApprove721(
        seller,
        marketplaceContract.address
      );

      // Buyer mints ERC20
      const tokenAmount = minRandom(100);
      await mintAndApproveERC20(
        buyer,
        marketplaceContract.address,
        tokenAmount
      );

      const offer = [getTestItem721(nftId)];

      const consideration = [
        getTestItem20(
          tokenAmount.sub(100),
          tokenAmount.sub(100),
          seller.address
        ),
        getTestItem20(50, 50, zone.address),
        getTestItem20(50, 50, owner.address),
      ];

      const { order } = await createOrder(
        seller,
        zone,
        offer,
        consideration,
        0 // FULL_OPEN
      );

      const basicOrderParameters = getBasicOrderParameters(
        2, // ERC20ForERC721
        order
      );

      // Change chainId in-flight to test branch coverage for _deriveDomainSeparator()
      // (hacky way, until https://github.com/NomicFoundation/hardhat/issues/3074 is added)
      const changeChainId = () => {
        const recurse = (obj: any) => {
          for (const [key, value] of Object.entries(obj ?? {})) {
            if (key === "transactions") continue;
            if (key === "chainId") {
              obj[key] = typeof value === "bigint" ? BigInt(1) : 1;
            } else if (typeof value === "object") {
              recurse(obj[key]);
            }
          }
        };
        const hreProvider = hre.network.provider as any;
        recurse(
          hreProvider._wrapped._wrapped._wrapped?._node?._vm ??
            // When running coverage, there was an additional layer of wrapping
            hreProvider._wrapped._wrapped._wrapped._wrapped._node._vm
        );
      };
      changeChainId();

      const expectedRevertReason = getCustomRevertSelector("InvalidSigner()");

      const tx = await marketplaceContract
        .connect(buyer)
        .populateTransaction.fulfillBasicOrder(basicOrderParameters);
      tx.chainId = 1;
      const returnData = await provider.call(tx);
      expect(returnData).to.equal(expectedRevertReason);
    });
  });
});<|MERGE_RESOLUTION|>--- conflicted
+++ resolved
@@ -1,8 +1,5 @@
-<<<<<<< HEAD
+import { PANIC_CODES } from "@nomicfoundation/hardhat-chai-matchers/panic";
 import { loadFixture } from "@nomicfoundation/hardhat-network-helpers";
-=======
-import { PANIC_CODES } from "@nomicfoundation/hardhat-chai-matchers/panic";
->>>>>>> 358cd2e4
 import { expect } from "chai";
 import hre, { ethers, network } from "hardhat";
 
@@ -131,18 +128,7 @@
 
     const sellerContract = await EIP1271WalletFactory.deploy(seller.address);
 
-<<<<<<< HEAD
-    for (const wallet of [seller, buyer, zone, sellerContract]) {
-=======
-    for (const wallet of [
-      seller,
-      buyer,
-      zone,
-      sellerContract,
-      buyerContract,
-      reenterer,
-    ]) {
->>>>>>> 358cd2e4
+    for (const wallet of [seller, buyer, zone, sellerContract, reenterer]) {
       await faucet(wallet.address, provider);
     }
 
@@ -7622,7 +7608,7 @@
     let seller: Wallet;
     let buyer: Wallet;
 
-    before(async () => {
+    beforeEach(async () => {
       ethAmount = parseEther("1");
       seller = await getWalletWithEther();
       buyer = await getWalletWithEther();
@@ -7785,7 +7771,7 @@
     let buyer: Wallet;
     let offererContract: TestBadContractOfferer;
 
-    before(async () => {
+    beforeEach(async () => {
       seller = await getWalletWithEther();
       buyer = await getWalletWithEther();
       zone = new ethers.Wallet(randomHex(32), provider);
@@ -7944,16 +7930,6 @@
 
       const offer = [getTestItem721(nftId) as any];
 
-<<<<<<< HEAD
-    beforeEach(async () => {
-      ethAmount = parseEther("1");
-      seller = await getWalletWithEther();
-      buyer = await getWalletWithEther();
-      zone = new ethers.Wallet(randomHex(32), provider);
-      offer = [getItemETH(ethAmount, ethAmount)];
-      consideration = [getTestItem20(tokenAmount, tokenAmount, seller.address)];
-    });
-=======
       const consideration = [
         getItemETH(100, 100, offererContract.address) as any,
       ];
@@ -7963,7 +7939,6 @@
 
       consideration[0].identifier = consideration[0].identifierOrCriteria;
       consideration[0].amount = consideration[0].endAmount;
->>>>>>> 358cd2e4
 
       const { order, value } = await createOrder(
         seller,
