--- conflicted
+++ resolved
@@ -3,17 +3,13 @@
 
 import "seaport-sol/SeaportSol.sol";
 
-import { BaseOrderTest } from "./BaseOrderTest.sol";
-
-import {
-    FuzzEngine,
-    FuzzEngineLib,
-    FuzzParams,
-    TestContext,
-    TestContextLib
-} from "./helpers/FuzzEngine.sol";
+import { Account, BaseOrderTest } from "./BaseOrderTest.sol";
+
+import { FuzzEngine, FuzzEngineLib } from "./helpers/FuzzEngine.sol";
 
 import { AdvancedOrder, FuzzHelpers } from "./helpers/FuzzHelpers.sol";
+
+import { FuzzParams, TestContext, TestContextLib } from "./helpers/TestContextLib.sol";
 
 import {
     TestTransferValidationZoneOfferer
@@ -208,19 +204,11 @@
         bytes4[] memory expectedActions = new bytes4[](4);
         expectedActions[0] = seaport.fulfillAvailableOrders.selector;
         expectedActions[1] = seaport.fulfillAvailableAdvancedOrders.selector;
-<<<<<<< HEAD
+        expectedActions[2] = seaport.matchOrders.selector;
+        expectedActions[3] = seaport.matchAdvancedOrders.selector;
         // TODO: undo pended actions (match, cancel, validate)
-        // expectedActions[2] = seaport.matchOrders.selector;
-        // expectedActions[3] = seaport.matchAdvancedOrders.selector;
         // expectedActions[4] = seaport.cancel.selector;
         // expectedActions[5] = seaport.validate.selector;
-=======
-        expectedActions[2] = seaport.matchOrders.selector;
-        expectedActions[3] = seaport.matchAdvancedOrders.selector;
-        // TODO: undo pended actions (cancel, validate)
-        /** expectedActions[4] = seaport.cancel.selector;
-        expectedActions[5] = seaport.validate.selector; */
->>>>>>> 8c29ba03
 
         TestContext memory context = TestContextLib.from({
             orders: orders,
@@ -267,14 +255,13 @@
             seaport.fulfillAvailableAdvancedOrders.selector
         );
 
-<<<<<<< HEAD
-        // TODO: undo pended actions (match, cancel, validate)
-        // context = TestContextLib.from({
-        //     orders: orders,
-        //     seaport: seaport,
-        //     caller: address(this),
-        //     fuzzParams: FuzzParams({ seed: 2 })
-        // });
+        context = TestContextLib.from({
+            orders: orders,
+            seaport: seaport,
+            caller: address(this),
+            fuzzParams: FuzzParams({ seed: 2 })
+        });
+        assertEq(context.action(), seaport.matchOrders.selector);
 
         // assertEq(context.action(), seaport.matchOrders.selector);
 
@@ -304,40 +291,6 @@
         // });
 
         // assertEq(context.action(), seaport.validate.selector);
-=======
-        context = TestContextLib.from({
-            orders: orders,
-            seaport: seaport,
-            caller: address(this),
-            fuzzParams: FuzzParams({ seed: 2 })
-        });
-        assertEq(context.action(), seaport.matchOrders.selector);
-
-        context = TestContextLib.from({
-            orders: orders,
-            seaport: seaport,
-            caller: address(this),
-            fuzzParams: FuzzParams({ seed: 3 })
-        });
-        assertEq(context.action(), seaport.matchAdvancedOrders.selector);
-
-        // TODO: undo pended actions (match, cancel, validate)
-        /** context = TestContextLib.from({
-            orders: orders,
-            seaport: seaport,
-            caller: address(this),
-            fuzzParams: FuzzParams({ seed: 4 })
-        });
-        assertEq(context.action(), seaport.cancel.selector);
-
-        context = TestContextLib.from({
-            orders: orders,
-            seaport: seaport,
-            caller: address(this),
-            fuzzParams: FuzzParams({ seed: 5 })
-        });
-        assertEq(context.action(), seaport.validate.selector); */
->>>>>>> 8c29ba03
     }
 
     /// @dev Call exec for a single standard order.
