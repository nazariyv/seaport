--- conflicted
+++ resolved
@@ -6,6 +6,20 @@
 import { LibPRNG } from "solady/src/utils/LibPRNG.sol";
 
 import "seaport-sol/SeaportSol.sol";
+
+import { TestLike } from "./TestContextLib.sol";
+
+import { TestERC1155 } from "../../../../contracts/test/TestERC1155.sol";
+
+import { TestERC20 } from "../../../../contracts/test/TestERC20.sol";
+
+import { TestERC721 } from "../../../../contracts/test/TestERC721.sol";
+
+import {
+    TestTransferValidationZoneOfferer
+} from "../../../../contracts/test/TestTransferValidationZoneOfferer.sol";
+
+import { Account } from "../BaseOrderTest.sol";
 
 import {
     AdvancedOrdersSpace,
@@ -28,25 +42,6 @@
 } from "seaport-sol/SpaceEnums.sol";
 
 import { ItemType } from "seaport-sol/SeaportEnums.sol";
-
-import { TestLike } from "./TestContextLib.sol";
-
-import { TestERC1155 } from "../../../../contracts/test/TestERC1155.sol";
-<<<<<<< HEAD
-
-import { TestERC20 } from "../../../../contracts/test/TestERC20.sol";
-=======
-import { TestERC20 } from "../../../../contracts/test/TestERC20.sol";
-import { TestERC721 } from "../../../../contracts/test/TestERC721.sol";
-import {
-    TestTransferValidationZoneOfferer
-} from "../../../../contracts/test/TestTransferValidationZoneOfferer.sol";
-
-import { Account } from "../BaseOrderTest.sol";
-import { Vm } from "forge-std/Vm.sol";
->>>>>>> 8c29ba03
-
-import { TestERC721 } from "../../../../contracts/test/TestERC721.sol";
 
 uint256 constant UINT256_MAX = type(uint256).max;
 
@@ -198,11 +193,8 @@
     using OrderParametersLib for OrderParameters;
 
     using OrderComponentsSpaceGenerator for OrderComponentsSpace;
-<<<<<<< HEAD
+    using PRNGHelpers for GeneratorContext;
     using SignatureGenerator for AdvancedOrder;
-=======
-    using PRNGHelpers for GeneratorContext;
->>>>>>> 8c29ba03
 
     function generate(
         AdvancedOrdersSpace memory space,
@@ -329,20 +321,14 @@
 }
 
 library OrderComponentsSpaceGenerator {
+    using OrderParametersLib for OrderParameters;
+
+    using ConsiderationItemSpaceGenerator for ConsiderationItemSpace[];
+    using OffererGenerator for Offerer;
+    using OfferItemSpaceGenerator for OfferItemSpace[];
     using PRNGHelpers for GeneratorContext;
-
-    using OrderParametersLib for OrderParameters;
-<<<<<<< HEAD
-=======
+    using TimeGenerator for OrderParameters;
     using ZoneGenerator for OrderParameters;
-    using TimeGenerator for OrderParameters;
-    using OffererGenerator for Offerer;
->>>>>>> 8c29ba03
-
-    using OffererGenerator for Offerer;
-    using TimeGenerator for OrderParameters;
-    using ConsiderationItemSpaceGenerator for ConsiderationItemSpace[];
-    using OfferItemSpaceGenerator for OfferItemSpace[];
 
     function generate(
         OrderComponentsSpace memory space,
