--- conflicted
+++ resolved
@@ -254,14 +254,8 @@
     ) public {
         ExpectedEventsUtil.checkExpectedEvents(context);
     }
-<<<<<<< HEAD
 
     function check_expectedBalances(FuzzTestContext memory context) public {
         context.testHelpers.balanceChecker().checkBalances();
     }
-}
-
-// state variable accessible in test or pass into FuzzTestContext
-=======
-}
->>>>>>> ad302f40
+}