// SPDX-License-Identifier: MIT
pragma solidity ^0.8.17;

import { Test } from "forge-std/Test.sol";

import { assume } from "./VmUtils.sol";

import {
    AdvancedOrderLib,
    MatchComponent,
    MatchComponentType
} from "seaport-sol/SeaportSol.sol";

import {
    AdvancedOrder,
    CriteriaResolver,
    Execution,
    Fulfillment,
    FulfillmentComponent,
    OfferItem,
    OrderParameters,
    ReceivedItem,
    SpentItem
} from "seaport-sol/SeaportStructs.sol";

import { ItemType, OrderType } from "seaport-sol/SeaportEnums.sol";

import { ItemType } from "seaport-sol/SeaportEnums.sol";

import { OrderStatusEnum, UnavailableReason } from "seaport-sol/SpaceEnums.sol";

import { ExecutionHelper } from "seaport-sol/executions/ExecutionHelper.sol";

import {
    FulfillmentDetails,
    OrderDetails
} from "seaport-sol/fulfillments/lib/Structs.sol";

import { FuzzEngineLib } from "./FuzzEngineLib.sol";

import { FuzzTestContext } from "./FuzzTestContextLib.sol";

import { FuzzHelpers } from "./FuzzHelpers.sol";

import { CriteriaResolverHelper } from "./CriteriaResolverHelper.sol";

import {
    FulfillmentGeneratorLib
} from "seaport-sol/fulfillments/lib/FulfillmentLib.sol";

/**
 *  @dev "Derivers" examine generated orders and calculate additional
 *       information based on the order state, like fulfillments and expected
 *       executions. Derivers run after generators and amendments, but before
 *       setup. Deriver functions should take a `FuzzTestContext` as input and
 *       modify it, adding any additional information that might be necessary
 *       for later steps. Derivers should not modify the order state itself,
 *       only the `FuzzTestContext`.
 */
library FuzzDerivers {
    using FuzzEngineLib for FuzzTestContext;
    using AdvancedOrderLib for AdvancedOrder;
    using AdvancedOrderLib for AdvancedOrder[];
    using FuzzHelpers for AdvancedOrder;
    using MatchComponentType for MatchComponent[];
    using ExecutionHelper for FulfillmentDetails;
    using ExecutionHelper for OrderDetails;
    using FulfillmentDetailsHelper for FuzzTestContext;
    using FulfillmentGeneratorLib for OrderDetails[];

    /**
     * @dev Calculate msg.value from native token amounts in the generated
     *      orders.
     *
     * @param context A Fuzz test context.
     */
    function withDerivedCallValue(
        FuzzTestContext memory context
    ) internal returns (FuzzTestContext memory) {
        (uint256 value, uint256 minimum) = context.getNativeTokensToSupply();

        context.executionState.value = value;
        context.expectations.minimumValue = minimum;

        return context;
    }

    /**
     * @dev Determine which generated orders are available for fulfillment.
     *
     * @param context A Fuzz test context.
     */
    function withDerivedAvailableOrders(
        FuzzTestContext memory context
    ) internal returns (FuzzTestContext memory) {
        // TODO: handle skipped orders due to generateOrder reverts
        bool[] memory expectedAvailableOrders = new bool[](
            context.executionState.orders.length
        );

        uint256 totalAvailable = 0;
        for (uint256 i; i < context.executionState.orders.length; ++i) {
            OrderParameters memory order = context
                .executionState
                .orders[i]
                .parameters;
            OrderStatusEnum status = context
                .executionState
                .preExecOrderStatuses[i];

            // SANITY CHECKS; these should be removed once confidence
            // has been established in the soundness of the inputs or
            // if statuses are being modified downstream
            if (
                status == OrderStatusEnum.FULFILLED ||
                status == OrderStatusEnum.CANCELLED_EXPLICIT
            ) {
                bytes32 orderHash = context
                    .executionState
                    .orders[i]
                    .getTipNeutralizedOrderHash(context.seaport);

                (
                    ,
                    bool isCancelled,
                    uint256 totalFilled,
                    uint256 totalSize
                ) = context.seaport.getOrderStatus(orderHash);

                if (status == OrderStatusEnum.FULFILLED) {
                    // TEMP (TODO: fix how these are set)
                    require(
                        totalFilled != 0 && totalFilled == totalSize,
                        "FuzzDerivers: OrderStatus FULFILLED does not match order state"
                    );
                } else if (status == OrderStatusEnum.CANCELLED_EXPLICIT) {
                    // TEMP (TODO: fix how these are set)
                    require(
                        isCancelled,
                        "FuzzDerivers: OrderStatus CANCELLED_EXPLICIT does not match order state"
                    );
                }
            }

            // TEMP (TODO: handle upstream)
            assume(
                !(order.startTime == 0 && order.endTime == 0),
                "zero_start_end_time"
            );

            bool isAvailable = (block.timestamp < order.endTime && // not expired
                block.timestamp >= order.startTime && // started
                status != OrderStatusEnum.CANCELLED_EXPLICIT && // not cancelled
                status != OrderStatusEnum.FULFILLED && // not fully filled
                status != OrderStatusEnum.REVERT && // bad contract order
                totalAvailable < context.executionState.maximumFulfilled);

            if (isAvailable) {
                ++totalAvailable;
            }

            expectedAvailableOrders[i] = isAvailable;
        }

        context.expectations.expectedAvailableOrders = expectedAvailableOrders;

        return context;
    }

    /**
     * @dev Calculate criteria resolvers for the generated orders.
     *
     * @param context A Fuzz test context.
     */
    function withDerivedCriteriaResolvers(
        FuzzTestContext memory context
    ) internal view returns (FuzzTestContext memory) {
        CriteriaResolverHelper criteriaResolverHelper = context
            .testHelpers
            .criteriaResolverHelper();

        CriteriaResolver[] memory criteriaResolvers = criteriaResolverHelper
            .deriveCriteriaResolvers(context.executionState.orders);

        context.executionState.criteriaResolvers = criteriaResolvers;

        return context;
    }

    /**
     * @dev Calculate OrderDetails for the generated orders.
     *
     * @param context A Fuzz test context.
     */
    function withDerivedOrderDetails(
        FuzzTestContext memory context
    ) internal view returns (FuzzTestContext memory) {
        UnavailableReason[] memory unavailableReasons = new UnavailableReason[](
            context.advancedOrdersSpace.orders.length
        );

        for (uint256 i; i < context.advancedOrdersSpace.orders.length; ++i) {
            unavailableReasons[i] = context
                .advancedOrdersSpace
                .orders[i]
                .unavailableReason;
        }

        OrderDetails[] memory orderDetails = context
            .executionState
            .previewedOrders
            .getOrderDetails(
                context.executionState.criteriaResolvers,
                context.executionState.orderHashes,
                unavailableReasons
            );

        context.executionState.orderDetails = orderDetails;

        uint256 totalAvailable;

        // If it's not actually available, but that fact isn't reflected in the
        // unavailable reason in orderDetails, update orderDetails. This could
        // probably be removed at some point.
        for (uint256 i; i < context.executionState.orders.length; ++i) {
            OrderParameters memory order = context
                .executionState
                .orders[i]
                .parameters;
            OrderStatusEnum status = context
                .executionState
                .preExecOrderStatuses[i];

            // The only one of these that should get hit is the max fulfilled
            // branch. The rest are just for safety for now and should be
            // removed at some point.
            if (
                context.executionState.orderDetails[i].unavailableReason ==
                UnavailableReason.AVAILABLE
            ) {
                if (!(block.timestamp < order.endTime)) {
                    context
                        .executionState
                        .orderDetails[i]
                        .unavailableReason = UnavailableReason.EXPIRED;
                } else if (!(block.timestamp >= order.startTime)) {
                    context
                        .executionState
                        .orderDetails[i]
                        .unavailableReason = UnavailableReason.STARTS_IN_FUTURE;
                } else if (
                    status == OrderStatusEnum.CANCELLED_EXPLICIT ||
                    status == OrderStatusEnum.CANCELLED_COUNTER
                ) {
                    context
                        .executionState
                        .orderDetails[i]
                        .unavailableReason = UnavailableReason.CANCELLED;
                } else if (status == OrderStatusEnum.FULFILLED) {
                    context
                        .executionState
                        .orderDetails[i]
                        .unavailableReason = UnavailableReason
                        .ALREADY_FULFILLED;
                } else if (status == OrderStatusEnum.REVERT) {
                    context
                        .executionState
                        .orderDetails[i]
                        .unavailableReason = UnavailableReason
                        .GENERATE_ORDER_FAILURE;
                } else if (
                    !(totalAvailable < context.executionState.maximumFulfilled)
                ) {
                    context
                        .executionState
                        .orderDetails[i]
                        .unavailableReason = UnavailableReason
                        .MAX_FULFILLED_SATISFIED;
                } else if (!context.expectations.expectedAvailableOrders[i]) {
                    // If the unavailableReason is AVAILABLE, but the order is
                    // expected to be not available, something went wrong.
                    revert("Unexpectedly unavailable");
                } else {
                    totalAvailable += 1;
                }
            } else if (context.expectations.expectedAvailableOrders[i]) {
                // If the unavailableReason is not AVAILABLE, but the order is
                // expected to be available, something went wrong.
                revert("Unexpectedly available");
            }
        }

        return context;
    }

    /**
     * @dev Derive the `offerFulfillments` and `considerationFulfillments`
     *      arrays or the `fulfillments` array from the `orders` array.
     *
     * @param context      A Fuzz test context.
     * @param orderDetails The orders after applying criteria resolvers, amounts
     *                     and contract rebates.
     */
    function getDerivedFulfillments(
        FuzzTestContext memory context,
        OrderDetails[] memory orderDetails
    )
        internal
        pure
        returns (
            FulfillmentComponent[][] memory offerFulfillments,
            FulfillmentComponent[][] memory considerationFulfillments,
            Fulfillment[] memory fulfillments,
            MatchComponent[] memory remainingOfferComponents
        )
    {
        // Note: items do not need corresponding fulfillments for unavailable
        // orders, but generally will be provided as availability is usually
        // unknown at submission time. Consider adding a fuzz condition to
        // supply all or only necessary consideration fulfillment components.
        (
            ,
            offerFulfillments,
            considerationFulfillments,
            fulfillments,
            remainingOfferComponents,

        ) = orderDetails.getFulfillments(
            context.advancedOrdersSpace.strategy,
            context.executionState.caller,
            context.executionState.recipient,
            context.fuzzParams.seed
        );
    }

    /**
     * @dev Derive the `offerFulfillments` and `considerationFulfillments`
     *      arrays or the `fulfillments` array from the `orders` array and set
     *      the values in context.
     *
     * @param context A Fuzz test context.
     */
    function withDerivedFulfillments(
        FuzzTestContext memory context
    ) internal pure returns (FuzzTestContext memory) {
        // Derive the required fulfillment arrays.
        (
            FulfillmentComponent[][] memory offerFulfillments,
            FulfillmentComponent[][] memory considerationFulfillments,
            Fulfillment[] memory fulfillments,
            MatchComponent[] memory remainingOfferComponents
        ) = getDerivedFulfillments(
                context,
                context.executionState.orderDetails
            );

        // For the fulfillAvailable functions, set the offerFullfillments
        // and considerationFulfillments arrays.
        context.executionState.offerFulfillments = offerFulfillments;
        context
            .executionState
            .considerationFulfillments = considerationFulfillments;

        // For match, set fulfillment and remaining offer component arrays.
        context.executionState.fulfillments = fulfillments;
        context
            .executionState
            .remainingOfferComponents = remainingOfferComponents
            .toFulfillmentComponents();

        return context;
    }

    /**
     * @dev Derive implicit and explicit executions for the given orders.
     *
     * @param context A Fuzz test context.
     * @param nativeTokensSupplied quantity of native tokens supplied.
     */
    function getDerivedExecutions(
        FuzzTestContext memory context,
        uint256 nativeTokensSupplied
    )
        internal
        returns (
            Execution[] memory explicitExecutions,
            Execution[] memory implicitExecutionsPre,
            Execution[] memory implicitExecutionsPost,
            uint256 nativeTokensReturned
        )
    {
        // Get the action.
        bytes4 action = context.action();

        if (
            action == context.seaport.fulfillOrder.selector ||
            action == context.seaport.fulfillAdvancedOrder.selector
        ) {
            // For the fulfill functions, derive the expected implicit
            // (standard) executions. There are no explicit executions here
            // because the caller doesn't pass in fulfillments for these
            // functions.
            (implicitExecutionsPost, nativeTokensReturned) = context
                .toFulfillmentDetails(nativeTokensSupplied)
                .getStandardExecutions();
        } else if (
            action == context.seaport.fulfillBasicOrder.selector ||
            action ==
            context.seaport.fulfillBasicOrder_efficient_6GL6yc.selector
        ) {
            // For the fulfillBasic functions, derive the expected implicit
            // (basic) executions. There are no explicit executions here
            // because the caller doesn't pass in fulfillments for these
            // functions.
            (implicitExecutionsPost, nativeTokensReturned) = context
                .toFulfillmentDetails(nativeTokensSupplied)
                .getBasicExecutions();
        } else if (
            action == context.seaport.fulfillAvailableOrders.selector ||
            action == context.seaport.fulfillAvailableAdvancedOrders.selector
        ) {
            // For the fulfillAvailable functions, derive the expected implicit
            // and explicit executions.
            (
                explicitExecutions,
                implicitExecutionsPre,
                implicitExecutionsPost,
                nativeTokensReturned
            ) = context.toFulfillmentDetails(nativeTokensSupplied).getFulfillAvailableExecutions(
                context.executionState.offerFulfillments,
                context.executionState.considerationFulfillments,
<<<<<<< HEAD
                context.expectations.expectedAvailableOrders
=======
                nativeTokensSupplied,
                context.executionState.orderDetails
>>>>>>> ecc0073b
            );

            // TEMP (TODO: handle upstream)
            assume(
                explicitExecutions.length > 0,
                "no_explicit_executions_fulfillAvailable"
            );

            if (explicitExecutions.length == 0) {
                revert(
                    "FuzzDerivers: no explicit execs derived - fulfillAvailable"
                );
            }
        } else if (
            action == context.seaport.matchOrders.selector ||
            action == context.seaport.matchAdvancedOrders.selector
        ) {
            // For the match functions, derive the expected implicit and
            // explicit executions.
            (
                explicitExecutions,
                implicitExecutionsPre,
                implicitExecutionsPost,
                nativeTokensReturned
            ) = context.toFulfillmentDetails(nativeTokensSupplied).getMatchExecutions(
                context.executionState.fulfillments
            );
        }
    }

    function getDerivedExecutionsFromDirectInputs(
        FuzzTestContext memory context,
        FulfillmentDetails memory details,
        FulfillmentComponent[][] memory offerFulfillments,
        FulfillmentComponent[][] memory considerationFulfillments,
        Fulfillment[] memory fulfillments
    )
        internal
        returns (
            Execution[] memory explicitExecutions,
            Execution[] memory implicitExecutionsPre,
            Execution[] memory implicitExecutionsPost,
            uint256 nativeTokensReturned
        )
    {
        if (
            context.action() == context.seaport.fulfillOrder.selector ||
            context.action() == context.seaport.fulfillAdvancedOrder.selector
        ) {
            // For the fulfill functions, derive the expected implicit
            // (standard) executions. There are no explicit executions here
            // because the caller doesn't pass in fulfillments for these
            // functions.
            (implicitExecutionsPost, nativeTokensReturned) = details
                .getStandardExecutions();
        } else if (
            context.action() == context.seaport.fulfillBasicOrder.selector ||
            context.action() ==
            context.seaport.fulfillBasicOrder_efficient_6GL6yc.selector
        ) {
            // For the fulfillBasic functions, derive the expected implicit
            // (basic) executions. There are no explicit executions here
            // because the caller doesn't pass in fulfillments for these
            // functions.
            (implicitExecutionsPost, nativeTokensReturned) = details
                .getBasicExecutions();
        } else if (
            context.action() ==
            context.seaport.fulfillAvailableOrders.selector ||
            context.action() ==
            context.seaport.fulfillAvailableAdvancedOrders.selector
        ) {
            // For the fulfillAvailable functions, derive the expected implicit
            // and explicit executions.
            (
                explicitExecutions,
                implicitExecutionsPre,
                implicitExecutionsPost,
                nativeTokensReturned
            ) = details.getFulfillAvailableExecutions(
                offerFulfillments,
                considerationFulfillments,
<<<<<<< HEAD
                context.expectations.expectedAvailableOrders
=======
                nativeTokensSupplied,
                context.executionState.orderDetails
>>>>>>> ecc0073b
            );

            // TEMP (TODO: handle upstream)
            assume(
                explicitExecutions.length > 0,
                "no_explicit_executions_fulfillAvailable_direct_in"
            );

            if (explicitExecutions.length == 0) {
                revert(
                    "FuzzDerivers: no explicit execs (direct) - fulfillAvailable"
                );
            }
        } else if (
            context.action() == context.seaport.matchOrders.selector ||
            context.action() == context.seaport.matchAdvancedOrders.selector
        ) {
            // For the match functions, derive the expected implicit and
            // explicit executions.
            (
                explicitExecutions,
                implicitExecutionsPre,
                implicitExecutionsPost,
                nativeTokensReturned
            ) = details.getMatchExecutions(fulfillments);

            // TEMP (TODO: handle upstream)
            assume(
                explicitExecutions.length > 0,
                "no_explicit_executions_match_direct_in"
            );

            if (explicitExecutions.length == 0) {
                revert("FuzzDerivers: no explicit executions (direct) - match");
            }
        }
    }

    function getExecutionsFromRegeneratedFulfillments(
        FuzzTestContext memory context,
        FulfillmentDetails memory details
    )
        internal
        returns (
            Execution[] memory explicitExecutions,
            Execution[] memory implicitExecutionsPre,
            Execution[] memory implicitExecutionsPost,
            uint256 nativeTokensReturned
        )
    {
        // Derive the required fulfillment arrays.
        (
            FulfillmentComponent[][] memory offerFulfillments,
            FulfillmentComponent[][] memory considerationFulfillments,
            Fulfillment[] memory fulfillments,

        ) = getDerivedFulfillments(context, details.orders);

        return
            getDerivedExecutionsFromDirectInputs(
                context,
                details,
                offerFulfillments,
                considerationFulfillments,
                fulfillments
            );
    }

    /**
     * @dev Derive the `expectedImplicitExecutions` and
     *      `expectedExplicitExecutions` arrays from the `orders` array.
     *
     * @param context A Fuzz test context.
     */
    function withDerivedExecutions(
        FuzzTestContext memory context
    ) internal returns (FuzzTestContext memory) {
        (
            Execution[] memory explicitExecutions,
            Execution[] memory implicitExecutionsPre,
            Execution[] memory implicitExecutionsPost,
            uint256 nativeTokensReturned
        ) = getDerivedExecutions(context, context.executionState.value);
        context
            .expectations
            .expectedImplicitPreExecutions = implicitExecutionsPre;
        context
            .expectations
            .expectedImplicitPostExecutions = implicitExecutionsPost;
        context.expectations.expectedExplicitExecutions = explicitExecutions;
        context
            .expectations
            .expectedNativeTokensReturned = nativeTokensReturned;

        bytes4 action = context.action();
        if (
            action == context.seaport.fulfillAvailableOrders.selector ||
            action == context.seaport.fulfillAvailableAdvancedOrders.selector ||
            action == context.seaport.matchOrders.selector ||
            action == context.seaport.matchAdvancedOrders.selector
        ) {
            uint256 expectedImpliedNativeExecutions = 0;

            for (uint256 i = 0; i < implicitExecutionsPost.length; ++i) {
                ReceivedItem memory item = implicitExecutionsPost[i].item;
                if (item.itemType == ItemType.NATIVE) {
                    expectedImpliedNativeExecutions += item.amount;
                }
            }

            if (expectedImpliedNativeExecutions < nativeTokensReturned) {
                revert("FuzzDeriver: invalid expected implied native value");
            }

            context.expectations.expectedImpliedNativeExecutions =
                expectedImpliedNativeExecutions -
                nativeTokensReturned;
        }

        return context;
    }
}

library FulfillmentDetailsHelper {
    using AdvancedOrderLib for AdvancedOrder[];

    function toFulfillmentDetails(
        FuzzTestContext memory context,
        uint256 nativeTokensSupplied
    ) internal view returns (FulfillmentDetails memory fulfillmentDetails) {
        address caller = context.executionState.caller == address(0)
            ? address(this)
            : context.executionState.caller;
        address recipient = context.executionState.recipient == address(0)
            ? caller
            : context.executionState.recipient;

        return
            FulfillmentDetails({
                orders: context.executionState.orderDetails,
                recipient: payable(recipient),
                fulfiller: payable(caller),
                nativeTokensSupplied: nativeTokensSupplied,
                fulfillerConduitKey: context.executionState.fulfillerConduitKey,
                seaport: address(context.seaport)
            });
    }
}<|MERGE_RESOLUTION|>--- conflicted
+++ resolved
@@ -429,12 +429,7 @@
             ) = context.toFulfillmentDetails(nativeTokensSupplied).getFulfillAvailableExecutions(
                 context.executionState.offerFulfillments,
                 context.executionState.considerationFulfillments,
-<<<<<<< HEAD
-                context.expectations.expectedAvailableOrders
-=======
-                nativeTokensSupplied,
                 context.executionState.orderDetails
->>>>>>> ecc0073b
             );
 
             // TEMP (TODO: handle upstream)
@@ -517,12 +512,7 @@
             ) = details.getFulfillAvailableExecutions(
                 offerFulfillments,
                 considerationFulfillments,
-<<<<<<< HEAD
-                context.expectations.expectedAvailableOrders
-=======
-                nativeTokensSupplied,
                 context.executionState.orderDetails
->>>>>>> ecc0073b
             );
 
             // TEMP (TODO: handle upstream)
