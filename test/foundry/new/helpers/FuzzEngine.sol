// SPDX-License-Identifier: MIT
pragma solidity ^0.8.17;

import "seaport-sol/SeaportSol.sol";
import "forge-std/console.sol";

import { BaseOrderTest } from "../BaseOrderTest.sol";

import {
    AdvancedOrder,
    Family,
    FuzzHelpers,
    Structure
} from "./FuzzHelpers.sol";

import { FuzzChecks } from "./FuzzChecks.sol";

import { FuzzSetup } from "./FuzzSetup.sol";

<<<<<<< HEAD
import { FuzzParams, TestContext, TestContextLib } from "./TestContextLib.sol";

import {
    FulfillAvailableHelper
} from "seaport-sol/fulfillments/available/FulfillAvailableHelper.sol";

=======
>>>>>>> 8c29ba03
/**
 * @notice Stateless helpers for FuzzEngine.
 */
library FuzzEngineLib {
    using AdvancedOrderLib for AdvancedOrder;
    using AdvancedOrderLib for AdvancedOrder[];
    using OrderComponentsLib for OrderComponents;
    using OrderLib for Order;
    using OrderParametersLib for OrderParameters;

    using FuzzHelpers for AdvancedOrder;
    using FuzzHelpers for AdvancedOrder[];

    /**
     * @dev Select an available "action," i.e. "which Seaport function to call,"
     *      based on the orders in a given TestContext. Selects a random action
     *      using the context's fuzzParams.seed when multiple actions are
     *      available for the given order config.
     *
     * @param context A Fuzz test context.
     * @return bytes4 selector of a SeaportInterface function.
     */
    function action(TestContext memory context) internal returns (bytes4) {
        bytes4[] memory _actions = actions(context);
        return _actions[context.fuzzParams.seed % _actions.length];
    }

    /**
     * @dev Get an array of all possible "actions," i.e. "which Seaport
     *      functions can we call," based on the orders in a given TestContext.
     *
     * @param context A Fuzz test context.
     * @return bytes4[] of SeaportInterface function selectors.
     */
    function actions(
        TestContext memory context
    ) internal returns (bytes4[] memory) {
        Family family = context.orders.getFamily();

        if (family == Family.SINGLE) {
            AdvancedOrder memory order = context.orders[0];
            Structure structure = order.getStructure(address(context.seaport));

            if (structure == Structure.BASIC) {
                bytes4[] memory selectors = new bytes4[](4);
                selectors[0] = context.seaport.fulfillOrder.selector;
                selectors[1] = context.seaport.fulfillAdvancedOrder.selector;
                selectors[2] = context.seaport.fulfillBasicOrder.selector;
                selectors[3] = context
                    .seaport
                    .fulfillBasicOrder_efficient_6GL6yc
                    .selector;
                return selectors;
            }

            if (structure == Structure.STANDARD) {
                bytes4[] memory selectors = new bytes4[](2);
                selectors[0] = context.seaport.fulfillOrder.selector;
                selectors[1] = context.seaport.fulfillAdvancedOrder.selector;
                return selectors;
            }

            if (structure == Structure.ADVANCED) {
                bytes4[] memory selectors = new bytes4[](1);
                selectors[0] = context.seaport.fulfillAdvancedOrder.selector;
                return selectors;
            }
        }

        if (family == Family.COMBINED) {
<<<<<<< HEAD
            bytes4[] memory selectors = new bytes4[](2);
            selectors[0] = context.seaport.fulfillAvailableOrders.selector;
            selectors[1] = context
                .seaport
                .fulfillAvailableAdvancedOrders
                .selector;
            // selectors[2] = context.seaport.matchOrders.selector;
            // selectors[3] = context.seaport.matchAdvancedOrders.selector;
            // selectors[4] = context.seaport.cancel.selector;
            // selectors[5] = context.seaport.validate.selector;
            return selectors;
=======
            (, , MatchComponent[] memory remainders) = context
                .testHelpers
                .getMatchedFulfillments(context.orders);

            if (remainders.length != 0) {
                bytes4[] memory selectors = new bytes4[](2);
                selectors[0] = context.seaport.fulfillAvailableOrders.selector;
                selectors[1] = context
                    .seaport
                    .fulfillAvailableAdvancedOrders
                    .selector;
                //selectors[2] = context.seaport.cancel.selector;
                //selectors[3] = context.seaport.validate.selector;
                return selectors;
            } else {
                bytes4[] memory selectors = new bytes4[](4);
                selectors[0] = context.seaport.fulfillAvailableOrders.selector;
                selectors[1] = context
                    .seaport
                    .fulfillAvailableAdvancedOrders
                    .selector;
                selectors[2] = context.seaport.matchOrders.selector;
                selectors[3] = context.seaport.matchAdvancedOrders.selector;
                //selectors[2] = context.seaport.cancel.selector;
                //selectors[3] = context.seaport.validate.selector;
                return selectors;
            }
>>>>>>> 8c29ba03
        }

        revert("FuzzEngine: Actions not found");
    }
}

/**
 * @notice Base test contract for FuzzEngine. Fuzz tests should inherit this.
 *         Includes the setup and helper functions from BaseOrderTest.
 */
contract FuzzEngine is
    BaseOrderTest,
    FuzzSetup,
    FuzzChecks,
    FulfillAvailableHelper,
    MatchFulfillmentHelper
{
    using AdvancedOrderLib for AdvancedOrder;
    using AdvancedOrderLib for AdvancedOrder[];
    using OrderComponentsLib for OrderComponents;
    using OrderLib for Order;
    using OrderParametersLib for OrderParameters;

    using FuzzEngineLib for TestContext;
    using FuzzHelpers for AdvancedOrder;
    using FuzzHelpers for AdvancedOrder[];

    // action selector => call count
    mapping(bytes4 => uint256) calls;

    /**
     * @dev Run a `FuzzEngine` test with the given TestContext. Calls the
     *      following test lifecycle functions in order:
     *
     *      1. exec: Select and call a Seaport function.
     *      2. checkAll: Call all registered checks.
     *
     * @param context A Fuzz test context.
     */
    function run(TestContext memory context) internal {
        beforeEach(context);
        exec(context);
        checkAll(context);
    }

    /**
     * @dev Perform any setup steps necessary before calling `exec`.
     *
     * @param context A Fuzz test context.
     */
    function beforeEach(TestContext memory context) internal {
        // TODO: Scan all orders, look for unavailable orders
        // 1. order has been cancelled
        // 2. order has expired
        // 3. order has not yet started
        // 4. order is already filled
        // 5. order is a contract order and the call to the offerer reverts
        // 6. maximumFullfilled is less than total orders provided and
        //    enough other orders are available

        context.maximumFulfilled = context.orders.length;
        setUpZoneParameters(context);
        setUpOfferItems(context);
        setUpConsiderationItems(context);
    }

    /**
     * @dev Call an available Seaport function based on the orders in the given
     *      TestContext. FuzzEngine will deduce which actions are available
     *      for the given orders and call a Seaport function at random using the
     *      context's fuzzParams.seed.
     *
     *      If a caller address is provided in the context, exec will prank the
     *      address before executing the selected action.
     *
     *      Note: not all Seaport actions are implemented here yet.
     *
     * @param context A Fuzz test context.
     */
    function exec(TestContext memory context) internal {
        if (context.caller != address(0)) vm.startPrank(context.caller);
        bytes4 _action = context.action();
<<<<<<< HEAD

=======
        calls[_action]++;
>>>>>>> 8c29ba03
        if (_action == context.seaport.fulfillOrder.selector) {
            AdvancedOrder memory order = context.orders[0];

            context.returnValues.fulfilled = context.seaport.fulfillOrder(
                order.toOrder(),
                context.fulfillerConduitKey
            );
        } else if (_action == context.seaport.fulfillAdvancedOrder.selector) {
            AdvancedOrder memory order = context.orders[0];

            context.returnValues.fulfilled = context
                .seaport
                .fulfillAdvancedOrder(
                    order,
                    context.criteriaResolvers,
                    context.fulfillerConduitKey,
                    context.recipient
                );
        } else if (_action == context.seaport.fulfillBasicOrder.selector) {
            context.returnValues.fulfilled = context.seaport.fulfillBasicOrder(
                context.basicOrderParameters
            );
        } else if (
            _action ==
            context.seaport.fulfillBasicOrder_efficient_6GL6yc.selector
        ) {
            context.returnValues.fulfilled = context
                .seaport
                .fulfillBasicOrder_efficient_6GL6yc(
                    context.basicOrderParameters
                );
        } else if (_action == context.seaport.fulfillAvailableOrders.selector) {
            (
                FulfillmentComponent[][] memory offerFulfillments,
                FulfillmentComponent[][] memory considerationFulfillments
            ) = getNaiveFulfillmentComponents(context.orders.toOrders());

            context.offerFulfillments = offerFulfillments;
            context.considerationFulfillments = considerationFulfillments;

            (
                bool[] memory availableOrders,
                Execution[] memory executions
            ) = context.seaport.fulfillAvailableOrders(
                    context.orders.toOrders(),
                    context.offerFulfillments,
                    context.considerationFulfillments,
                    context.fulfillerConduitKey,
                    context.maximumFulfilled
                );

            context.returnValues.availableOrders = availableOrders;
            context.returnValues.executions = executions;
        } else if (
            _action == context.seaport.fulfillAvailableAdvancedOrders.selector
        ) {
            (
                FulfillmentComponent[][] memory offerFulfillments,
                FulfillmentComponent[][] memory considerationFulfillments
            ) = getNaiveFulfillmentComponents(context.orders.toOrders());

            context.offerFulfillments = offerFulfillments;
            context.considerationFulfillments = considerationFulfillments;

            (
                bool[] memory availableOrders,
                Execution[] memory executions
            ) = context.seaport.fulfillAvailableAdvancedOrders(
                    context.orders,
                    context.criteriaResolvers,
                    context.offerFulfillments,
                    context.considerationFulfillments,
                    context.fulfillerConduitKey,
                    context.recipient,
                    context.maximumFulfilled
                );

            context.returnValues.availableOrders = availableOrders;
            context.returnValues.executions = executions;
        } else if (_action == context.seaport.matchOrders.selector) {
            (Fulfillment[] memory fulfillments, , ) = context
                .testHelpers
                .getMatchedFulfillments(context.orders);
            context.fulfillments = fulfillments;

            Execution[] memory executions = context.seaport.matchOrders(
                context.orders.toOrders(),
                context.fulfillments
            );

            context.returnValues.executions = executions;
        } else if (_action == context.seaport.matchAdvancedOrders.selector) {
            (Fulfillment[] memory fulfillments, , ) = context
                .testHelpers
                .getMatchedFulfillments(context.orders);
            context.fulfillments = fulfillments;

            Execution[] memory executions = context.seaport.matchAdvancedOrders(
                context.orders,
                context.criteriaResolvers,
                context.fulfillments,
                context.recipient
            );

            context.returnValues.executions = executions;
        } else if (_action == context.seaport.cancel.selector) {
            AdvancedOrder[] memory orders = context.orders;
            OrderComponents[] memory orderComponents = new OrderComponents[](
                orders.length
            );

            for (uint256 i; i < orders.length; ++i) {
                AdvancedOrder memory order = orders[i];
                orderComponents[i] = order
                    .toOrder()
                    .parameters
                    .toOrderComponents(context.counter);
            }

            context.returnValues.cancelled = context.seaport.cancel(
                orderComponents
            );
        } else if (_action == context.seaport.validate.selector) {
            context.returnValues.validated = context.seaport.validate(
                context.orders.toOrders()
            );
        } else {
            revert("FuzzEngine: Action not implemented");
        }

        if (context.caller != address(0)) vm.stopPrank();
    }

    /**
     * @dev Perform a "check," i.e. a post-execution assertion we want to
     *      validate. Checks should be public functions that accept a
     *      TestContext as their only argument. Checks have access to the
     *      post-execution TestContext and can use it to make test assertions.
     *
     *      Since we delegatecall ourself, checks must be public functions on
     *      this contract. It's a good idea to prefix them with "check_" as a
     *      naming convention, although it doesn't actually matter.
     *
     *      The idea here is that we can add checks for different scenarios to
     *      the FuzzEngine by adding them via abstract contracts.
     *
     * @param context A Fuzz test context.
     * @param selector bytes4 selector of the check function to call.
     */
    function check(TestContext memory context, bytes4 selector) internal {
        (bool success, bytes memory result) = address(this).delegatecall(
            abi.encodeWithSelector(selector, context)
        );

        if (!success) {
            if (result.length == 0) revert();
            assembly {
                revert(add(0x20, result), mload(result))
            }
        }
    }

    /**
     * @dev Perform all checks registered in the context.checks array.
     *
     *      We can add checks to the TestContext at any point in the context
     *      lifecycle, to be called after exec in the test lifecycle.
     *
     *      This is not set up yet, but the idea here is that we can add checks
     *      at order generation time, based on the characteristics of the orders
     *      we generate.
     *
     * @param context A Fuzz test context.
     */
    function checkAll(TestContext memory context) internal {
        for (uint256 i; i < context.checks.length; ++i) {
            bytes4 selector = context.checks[i];
            check(context, selector);
        }
    }

    function summary(TestContext memory context) internal view {
        console.log("Call summary:");
        console.log("----------------------------------------");
        console.log(
            "fulfillOrder: ",
            calls[context.seaport.fulfillOrder.selector]
        );
        console.log(
            "fulfillAdvancedOrder: ",
            calls[context.seaport.fulfillAdvancedOrder.selector]
        );
        console.log(
            "fulfillBasicOrder: ",
            calls[context.seaport.fulfillBasicOrder.selector]
        );
        console.log(
            "fulfillBasicOrder_efficient: ",
            calls[context.seaport.fulfillBasicOrder_efficient_6GL6yc.selector]
        );
        console.log(
            "fulfillAvailableOrders: ",
            calls[context.seaport.fulfillAvailableOrders.selector]
        );
        console.log(
            "fulfillAvailableAdvancedOrders: ",
            calls[context.seaport.fulfillAvailableAdvancedOrders.selector]
        );
        console.log(
            "matchOrders: ",
            calls[context.seaport.matchOrders.selector]
        );
        console.log(
            "matchAdvancedOrders: ",
            calls[context.seaport.matchAdvancedOrders.selector]
        );
        console.log("cancel: ", calls[context.seaport.cancel.selector]);
        console.log("validate: ", calls[context.seaport.validate.selector]);
    }
}<|MERGE_RESOLUTION|>--- conflicted
+++ resolved
@@ -5,6 +5,8 @@
 import "forge-std/console.sol";
 
 import { BaseOrderTest } from "../BaseOrderTest.sol";
+
+import { TestContext } from "./TestContextLib.sol";
 
 import {
     AdvancedOrder,
@@ -17,15 +19,6 @@
 
 import { FuzzSetup } from "./FuzzSetup.sol";
 
-<<<<<<< HEAD
-import { FuzzParams, TestContext, TestContextLib } from "./TestContextLib.sol";
-
-import {
-    FulfillAvailableHelper
-} from "seaport-sol/fulfillments/available/FulfillAvailableHelper.sol";
-
-=======
->>>>>>> 8c29ba03
 /**
  * @notice Stateless helpers for FuzzEngine.
  */
@@ -96,19 +89,6 @@
         }
 
         if (family == Family.COMBINED) {
-<<<<<<< HEAD
-            bytes4[] memory selectors = new bytes4[](2);
-            selectors[0] = context.seaport.fulfillAvailableOrders.selector;
-            selectors[1] = context
-                .seaport
-                .fulfillAvailableAdvancedOrders
-                .selector;
-            // selectors[2] = context.seaport.matchOrders.selector;
-            // selectors[3] = context.seaport.matchAdvancedOrders.selector;
-            // selectors[4] = context.seaport.cancel.selector;
-            // selectors[5] = context.seaport.validate.selector;
-            return selectors;
-=======
             (, , MatchComponent[] memory remainders) = context
                 .testHelpers
                 .getMatchedFulfillments(context.orders);
@@ -132,11 +112,10 @@
                     .selector;
                 selectors[2] = context.seaport.matchOrders.selector;
                 selectors[3] = context.seaport.matchAdvancedOrders.selector;
-                //selectors[2] = context.seaport.cancel.selector;
-                //selectors[3] = context.seaport.validate.selector;
+                //selectors[4] = context.seaport.cancel.selector;
+                //selectors[5] = context.seaport.validate.selector;
                 return selectors;
             }
->>>>>>> 8c29ba03
         }
 
         revert("FuzzEngine: Actions not found");
@@ -219,11 +198,7 @@
     function exec(TestContext memory context) internal {
         if (context.caller != address(0)) vm.startPrank(context.caller);
         bytes4 _action = context.action();
-<<<<<<< HEAD
-
-=======
         calls[_action]++;
->>>>>>> 8c29ba03
         if (_action == context.seaport.fulfillOrder.selector) {
             AdvancedOrder memory order = context.orders[0];
 
