--- conflicted
+++ resolved
@@ -222,15 +222,7 @@
         );
 
         FuzzTestContext memory context = FuzzTestContextLib
-<<<<<<< HEAD
-            .from({
-                orders: orders,
-                seaport: getSeaport(),
-                caller: address(this)
-            })
-=======
-            .from({ orders: orders, seaport: seaport_ })
->>>>>>> 8015266a
+            .from({ orders: orders, seaport: getSeaport() })
             .withConduitController(conduitController_)
             .withFuzzParams(fuzzParams)
             .withMaximumFulfilled(space.maximumFulfilled)
