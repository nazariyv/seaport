--- conflicted
+++ resolved
@@ -27,12 +27,6 @@
     using FuzzHelpers for AdvancedOrder;
     using FuzzHelpers for AdvancedOrder[];
 
-<<<<<<< HEAD
-=======
-    Account bob2 = makeAccount("bob2");
-    Account alice2 = makeAccount("alice2");
-
->>>>>>> 88d1bafa
     function createContext() internal returns (GeneratorContext memory) {
         LibPRNG.PRNG memory prng = LibPRNG.PRNG({ state: 0 });
 
