--- conflicted
+++ resolved
@@ -5,8 +5,12 @@
     AmountDeriverHelper
 } from "../lib/fulfillment/AmountDeriverHelper.sol";
 
-import { FuzzTestContext } from "../../../../test/foundry/new/helpers/FuzzTestContextLib.sol";
-import { FuzzEngineLib } from "../../../../test/foundry/new/helpers/FuzzEngineLib.sol";
+import {
+    FuzzTestContext
+} from "../../../../test/foundry/new/helpers/FuzzTestContextLib.sol";
+import {
+    FuzzEngineLib
+} from "../../../../test/foundry/new/helpers/FuzzEngineLib.sol";
 
 import {
     AdvancedOrder,
@@ -21,7 +25,6 @@
 
 import { ItemType, Side } from "../../../lib/ConsiderationEnums.sol";
 
-<<<<<<< HEAD
 import {
     FulfillmentComponentSet,
     FulfillmentComponentSetLib
@@ -30,8 +33,6 @@
 import { FulfillmentComponentSortLib } from "./FulfillmentComponentSortLib.sol";
 import { OrderDetails } from "../fulfillments/lib/Structs.sol";
 
-=======
->>>>>>> ae09c509
 import { OrderDetails } from "../fulfillments/lib/Structs.sol";
 
 /**
@@ -97,8 +98,6 @@
             });
     }
 
-<<<<<<< HEAD
-=======
     function toFulfillmentDetails(
         FuzzTestContext memory context
     ) public view returns (FulfillmentDetails memory fulfillmentDetails) {
@@ -124,7 +123,6 @@
             });
     }
 
->>>>>>> ae09c509
     /**
      * @dev convert an array of AdvancedOrders, an explicit recipient, and
      *      CriteriaResolvers to a FulfillmentDetails struct
@@ -158,12 +156,13 @@
             Execution[] memory implicitExecutions
         )
     {
-        return getFulfillAvailableExecutions(
-            toFulfillmentDetails(context),
-            context.offerFulfillments,
-            context.considerationFulfillments,
-            context.getNativeTokensToSupply()
-        );
+        return
+            getFulfillAvailableExecutions(
+                toFulfillmentDetails(context),
+                context.offerFulfillments,
+                context.considerationFulfillments,
+                context.getNativeTokensToSupply()
+            );
     }
 
     /**
@@ -218,11 +217,12 @@
             Execution[] memory implicitExecutions
         )
     {
-        return getMatchExecutions(
-            toFulfillmentDetails(context),
-            context.fulfillments,
-            context.getNativeTokensToSupply()
-        );
+        return
+            getMatchExecutions(
+                toFulfillmentDetails(context),
+                context.fulfillments,
+                context.getNativeTokensToSupply()
+            );
     }
 
     /**
@@ -304,9 +304,7 @@
 
     function getStandardExecutions(
         FuzzTestContext memory context
-    ) public view returns (
-        Execution[] memory implicitExecutions
-    ) {
+    ) public view returns (Execution[] memory implicitExecutions) {
         address caller = context.caller == address(0)
             ? address(this)
             : context.caller;
@@ -314,14 +312,15 @@
             ? caller
             : context.recipient;
 
-        return getStandardExecutions(
-            toOrderDetails(context.orders[0], 0, context.criteriaResolvers),
-            caller,
-            context.fulfillerConduitKey,
-            recipient,
-            context.getNativeTokensToSupply(),
-            address(context.seaport)
-        );
+        return
+            getStandardExecutions(
+                toOrderDetails(context.orders[0], 0, context.criteriaResolvers),
+                caller,
+                context.fulfillerConduitKey,
+                recipient,
+                context.getNativeTokensToSupply(),
+                address(context.seaport)
+            );
     }
 
     /**
@@ -397,13 +396,14 @@
             ? address(this)
             : context.caller;
 
-        return getBasicExecutions(
-            toOrderDetails(context.orders[0], 0, context.criteriaResolvers),
-            caller,
-            context.fulfillerConduitKey,
-            context.getNativeTokensToSupply(),
-            address(context.seaport)
-        );
+        return
+            getBasicExecutions(
+                toOrderDetails(context.orders[0], 0, context.criteriaResolvers),
+                caller,
+                context.fulfillerConduitKey,
+                context.getNativeTokensToSupply(),
+                address(context.seaport)
+            );
     }
 
     /**
