--- conflicted
+++ resolved
@@ -109,12 +109,8 @@
         AdvancedOrder[] memory advancedOrders,
         address fulfiller,
         uint256 counter,
-<<<<<<< HEAD
+        uint256 maximumFulfilled,
         address seaport
-=======
-        uint256 maximumFulfilled,
-        ConsiderationInterface seaport
->>>>>>> bdf97e9c
     ) internal view returns (ZoneParameters[] memory zoneParameters) {
         SeaportInterface seaportInterface = SeaportInterface(seaport);
 
@@ -141,17 +137,14 @@
                 counter: counter
             });
 
-<<<<<<< HEAD
-            // Get orderHash from orderComponents
-            bytes32 orderHash = seaportInterface.getOrderHash(orderComponents);
-=======
             if (i >= maximumFulfilled) {
                 // Set orderHash to 0 if order index exceeds maximumFulfilled
                 orderHashes[i] = bytes32(0);
             } else {
                 // Get orderHash from orderComponents
-                bytes32 orderHash = seaport.getOrderHash(orderComponents);
->>>>>>> bdf97e9c
+                bytes32 orderHash = seaportInterface.getOrderHash(
+                    orderComponents
+                );
 
                 // Add orderHash to orderHashes
                 orderHashes[i] = orderHash;
