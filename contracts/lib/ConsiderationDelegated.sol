--- conflicted
+++ resolved
@@ -59,9 +59,8 @@
      *                            matching the given orders.
      */
     function matchOrders(
-<<<<<<< HEAD
-        Order[] memory orders,
-        Fulfillment[] memory fulfillments
+        Order[] calldata orders,
+        Fulfillment[] calldata fulfillments
     )
         external
         payable
@@ -71,14 +70,6 @@
             BatchExecution[] memory batchExecutions
         )
     {
-=======
-        Order[] calldata orders,
-        Fulfillment[] calldata fulfillments
-    ) external payable override returns (
-        Execution[] memory standardExecutions,
-        BatchExecution[] memory batchExecutions
-    ) {
->>>>>>> daa8e23f
         // Ensure that only delegatecalls from Consideration are allowed.
         _assertDelegatecallFromConsideration();
 
